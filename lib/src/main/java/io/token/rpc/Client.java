/**
 * Copyright (c) 2017 Token, Inc.
 * <p>
 * Permission is hereby granted, free of charge, to any person obtaining a copy
 * of this software and associated documentation files (the "Software"), to deal
 * in the Software without restriction, including without limitation the rights
 * to use, copy, modify, merge, publish, distribute, sublicense, and/or sell
 * copies of the Software, and to permit persons to whom the Software is
 * furnished to do so, subject to the following conditions:
 * <p>
 * The above copyright notice and this permission notice shall be included in
 * all copies or substantial portions of the Software.
 * <p>
 * THE SOFTWARE IS PROVIDED "AS IS", WITHOUT WARRANTY OF ANY KIND, EXPRESS OR
 * IMPLIED, INCLUDING BUT NOT LIMITED TO THE WARRANTIES OF MERCHANTABILITY,
 * FITNESS FOR A PARTICULAR PURPOSE AND NONINFRINGEMENT. IN NO EVENT SHALL THE
 * AUTHORS OR COPYRIGHT HOLDERS BE LIABLE FOR ANY CLAIM, DAMAGES OR OTHER
 * LIABILITY, WHETHER IN AN ACTION OF CONTRACT, TORT OR OTHERWISE, ARISING FROM,
 * OUT OF OR IN CONNECTION WITH THE SOFTWARE OR THE USE OR OTHER DEALINGS IN
 * THE SOFTWARE.
 */

package io.token.rpc;

import static io.token.proto.ProtoJson.toJson;
import static io.token.proto.banklink.Banklink.AccountLinkingStatus.FAILURE_BANK_AUTHORIZATION_REQUIRED;
import static io.token.proto.common.security.SecurityProtos.Key.Level.PRIVILEGED;
import static io.token.proto.common.security.SecurityProtos.Key.Level.STANDARD;
import static io.token.proto.common.token.TokenProtos.TokenSignature.Action.CANCELLED;
import static io.token.proto.common.token.TokenProtos.TokenSignature.Action.ENDORSED;
import static io.token.proto.common.transaction.TransactionProtos.RequestStatus.SUCCESSFUL_REQUEST;
import static io.token.rpc.util.Converters.toCompletable;
import static io.token.util.Util.toObservable;

import io.reactivex.Completable;
import io.reactivex.Observable;
import io.reactivex.functions.Function;
import io.token.TransferTokenException;
import io.token.exceptions.BankAuthorizationRequiredException;
import io.token.exceptions.StepUpRequiredException;
import io.token.proto.PagedList;
import io.token.proto.banklink.Banklink.BankAuthorization;
import io.token.proto.banklink.Banklink.OauthBankAuthorization;
import io.token.proto.common.account.AccountProtos.Account;
import io.token.proto.common.address.AddressProtos.Address;
import io.token.proto.common.alias.AliasProtos.Alias;
import io.token.proto.common.bank.BankProtos.BankInfo;
import io.token.proto.common.blob.BlobProtos.Blob;
import io.token.proto.common.blob.BlobProtos.Blob.Payload;
import io.token.proto.common.member.MemberProtos.AddressRecord;
import io.token.proto.common.member.MemberProtos.Device;
import io.token.proto.common.member.MemberProtos.Member;
import io.token.proto.common.member.MemberProtos.MemberOperation;
import io.token.proto.common.member.MemberProtos.MemberOperationMetadata;
import io.token.proto.common.member.MemberProtos.MemberRecoveryOperation.Authorization;
import io.token.proto.common.member.MemberProtos.MemberRecoveryRulesOperation;
import io.token.proto.common.member.MemberProtos.MemberUpdate;
import io.token.proto.common.member.MemberProtos.Profile;
import io.token.proto.common.member.MemberProtos.ProfilePictureSize;
import io.token.proto.common.member.MemberProtos.RecoveryRule;
import io.token.proto.common.money.MoneyProtos.Money;
import io.token.proto.common.notification.NotificationProtos;
import io.token.proto.common.notification.NotificationProtos.Notification;
import io.token.proto.common.notification.NotificationProtos.NotifyStatus;
import io.token.proto.common.notification.NotificationProtos.StepUp;
import io.token.proto.common.security.SecurityProtos.Key;
import io.token.proto.common.security.SecurityProtos.Signature;
import io.token.proto.common.subscriber.SubscriberProtos.Subscriber;
import io.token.proto.common.token.TokenProtos.RequestSignaturePayload;
import io.token.proto.common.token.TokenProtos.Token;
import io.token.proto.common.token.TokenProtos.TokenOperationResult;
import io.token.proto.common.token.TokenProtos.TokenPayload;
import io.token.proto.common.token.TokenProtos.TokenSignature.Action;
import io.token.proto.common.token.TokenProtos.TransferTokenStatus;
import io.token.proto.common.transaction.TransactionProtos.Balance;
import io.token.proto.common.transaction.TransactionProtos.Transaction;
import io.token.proto.common.transfer.TransferProtos.Transfer;
import io.token.proto.common.transfer.TransferProtos.TransferPayload;
import io.token.proto.gateway.Gateway;
import io.token.proto.gateway.Gateway.AddAddressRequest;
import io.token.proto.gateway.Gateway.AddAddressResponse;
import io.token.proto.gateway.Gateway.ApplyScaRequest;
import io.token.proto.gateway.Gateway.ApplyScaResponse;
import io.token.proto.gateway.Gateway.CancelTokenRequest;
import io.token.proto.gateway.Gateway.CancelTokenResponse;
import io.token.proto.gateway.Gateway.CreateAccessTokenRequest;
import io.token.proto.gateway.Gateway.CreateAccessTokenResponse;
import io.token.proto.gateway.Gateway.CreateBlobResponse;
import io.token.proto.gateway.Gateway.CreateTestBankAccountRequest;
import io.token.proto.gateway.Gateway.CreateTestBankAccountResponse;
import io.token.proto.gateway.Gateway.CreateTransferRequest;
import io.token.proto.gateway.Gateway.CreateTransferResponse;
import io.token.proto.gateway.Gateway.CreateTransferTokenRequest;
import io.token.proto.gateway.Gateway.CreateTransferTokenResponse;
import io.token.proto.gateway.Gateway.DeleteAddressRequest;
import io.token.proto.gateway.Gateway.EndorseTokenRequest;
import io.token.proto.gateway.Gateway.EndorseTokenResponse;
import io.token.proto.gateway.Gateway.GetAccountRequest;
import io.token.proto.gateway.Gateway.GetAccountResponse;
import io.token.proto.gateway.Gateway.GetAccountsRequest;
import io.token.proto.gateway.Gateway.GetAccountsResponse;
import io.token.proto.gateway.Gateway.GetAddressRequest;
import io.token.proto.gateway.Gateway.GetAddressResponse;
import io.token.proto.gateway.Gateway.GetAddressesRequest;
import io.token.proto.gateway.Gateway.GetAddressesResponse;
import io.token.proto.gateway.Gateway.GetAliasesRequest;
import io.token.proto.gateway.Gateway.GetAliasesResponse;
import io.token.proto.gateway.Gateway.GetBalanceRequest;
import io.token.proto.gateway.Gateway.GetBalanceResponse;
import io.token.proto.gateway.Gateway.GetBalancesRequest;
import io.token.proto.gateway.Gateway.GetBalancesResponse;
import io.token.proto.gateway.Gateway.GetBankInfoRequest;
import io.token.proto.gateway.Gateway.GetBankInfoResponse;
import io.token.proto.gateway.Gateway.GetBlobResponse;
import io.token.proto.gateway.Gateway.GetDefaultAccountRequest;
import io.token.proto.gateway.Gateway.GetDefaultAccountResponse;
import io.token.proto.gateway.Gateway.GetDefaultAgentRequest;
import io.token.proto.gateway.Gateway.GetDefaultAgentResponse;
import io.token.proto.gateway.Gateway.GetMemberRequest;
import io.token.proto.gateway.Gateway.GetMemberResponse;
import io.token.proto.gateway.Gateway.GetNotificationRequest;
import io.token.proto.gateway.Gateway.GetNotificationResponse;
import io.token.proto.gateway.Gateway.GetNotificationsRequest;
import io.token.proto.gateway.Gateway.GetNotificationsResponse;
import io.token.proto.gateway.Gateway.GetPairedDevicesRequest;
import io.token.proto.gateway.Gateway.GetPairedDevicesResponse;
import io.token.proto.gateway.Gateway.GetProfilePictureRequest;
import io.token.proto.gateway.Gateway.GetProfilePictureResponse;
import io.token.proto.gateway.Gateway.GetProfileRequest;
import io.token.proto.gateway.Gateway.GetProfileResponse;
import io.token.proto.gateway.Gateway.GetSubscriberRequest;
import io.token.proto.gateway.Gateway.GetSubscriberResponse;
import io.token.proto.gateway.Gateway.GetSubscribersRequest;
import io.token.proto.gateway.Gateway.GetSubscribersResponse;
import io.token.proto.gateway.Gateway.GetTokenBlobRequest;
import io.token.proto.gateway.Gateway.GetTokenBlobResponse;
import io.token.proto.gateway.Gateway.GetTokenRequest;
import io.token.proto.gateway.Gateway.GetTokenResponse;
import io.token.proto.gateway.Gateway.GetTokensRequest;
import io.token.proto.gateway.Gateway.GetTokensResponse;
import io.token.proto.gateway.Gateway.GetTransactionRequest;
import io.token.proto.gateway.Gateway.GetTransactionResponse;
import io.token.proto.gateway.Gateway.GetTransactionsRequest;
import io.token.proto.gateway.Gateway.GetTransactionsResponse;
import io.token.proto.gateway.Gateway.GetTransferRequest;
import io.token.proto.gateway.Gateway.GetTransferResponse;
import io.token.proto.gateway.Gateway.GetTransfersRequest;
import io.token.proto.gateway.Gateway.GetTransfersResponse;
import io.token.proto.gateway.Gateway.LinkAccountsOauthRequest;
import io.token.proto.gateway.Gateway.LinkAccountsOauthResponse;
import io.token.proto.gateway.Gateway.LinkAccountsRequest;
import io.token.proto.gateway.Gateway.LinkAccountsResponse;
import io.token.proto.gateway.Gateway.Page;
import io.token.proto.gateway.Gateway.ReplaceTokenRequest;
import io.token.proto.gateway.Gateway.ReplaceTokenRequest.CancelToken;
import io.token.proto.gateway.Gateway.ReplaceTokenRequest.CreateToken;
import io.token.proto.gateway.Gateway.ReplaceTokenResponse;
import io.token.proto.gateway.Gateway.RequestSignatureRequest;
import io.token.proto.gateway.Gateway.RequestSignatureResponse;
import io.token.proto.gateway.Gateway.RetryVerificationRequest;
import io.token.proto.gateway.Gateway.RetryVerificationResponse;
import io.token.proto.gateway.Gateway.SetDefaultAccountRequest;
import io.token.proto.gateway.Gateway.SetProfilePictureRequest;
import io.token.proto.gateway.Gateway.SetProfileRequest;
import io.token.proto.gateway.Gateway.SetProfileResponse;
import io.token.proto.gateway.Gateway.StoreTokenRequestRequest;
import io.token.proto.gateway.Gateway.StoreTokenRequestResponse;
import io.token.proto.gateway.Gateway.SubscribeToNotificationsRequest;
import io.token.proto.gateway.Gateway.SubscribeToNotificationsResponse;
import io.token.proto.gateway.Gateway.TriggerStepUpNotificationRequest;
import io.token.proto.gateway.Gateway.TriggerStepUpNotificationResponse;
import io.token.proto.gateway.Gateway.UnlinkAccountsRequest;
import io.token.proto.gateway.Gateway.UnsubscribeFromNotificationsRequest;
import io.token.proto.gateway.Gateway.UpdateMemberRequest;
import io.token.proto.gateway.Gateway.UpdateMemberResponse;
import io.token.proto.gateway.Gateway.VerifyAliasRequest;
import io.token.proto.gateway.GatewayServiceGrpc.GatewayServiceFutureStub;
import io.token.rpc.util.Converters;
import io.token.security.CryptoEngine;
import io.token.security.Signer;
import io.token.util.Util;

import java.util.ArrayList;
import java.util.Collections;
import java.util.List;
import java.util.Map;
import javax.annotation.Nullable;


/**
 * An authenticated RPC client that is used to talk to Token gateway. The
 * class is a thin wrapper on top of gRPC generated client. Makes the API
 * easier to use.
 */
public final class Client {
    private final String memberId;
    private final CryptoEngine crypto;
    private final GatewayServiceFutureStub gateway;
    private String onBehalfOf;

    /**
     * This is generally the same key that is used for authentication.
     *
     * @param memberId member id
     * @param crypto the crypto engine used to sign for authentication, request payloads, etc
     * @param gateway gateway gRPC stub
     */
    public Client(String memberId, CryptoEngine crypto, GatewayServiceFutureStub gateway) {
        this.memberId = memberId;
        this.crypto = crypto;
        this.gateway = gateway;
    }

    /**
     * Sets the On-Behalf-Of authentication value to be used
     * with this client.  The value must correspond to an existing
     * Access Token ID issued for the client member.
     *
     * @param accessTokenId the access token id to be used
     */
    public void useAccessToken(String accessTokenId) {
        this.onBehalfOf = accessTokenId;
    }

    /**
     * Clears the On-Behalf-Of value used with this client.
     */
    public void clearAccessToken() {
        this.onBehalfOf = null;
    }

    /**
     * Looks up member information for the current user. The user is defined by
     * the key used for authentication.
     *
     * @param memberId member id
     * @return an observable of member
     */
    public Observable<Member> getMember(String memberId) {
        return Converters
                .toObservable(gateway.getMember(GetMemberRequest.newBuilder()
                        .setMemberId(memberId)
                        .build()))
                .map(new Function<GetMemberResponse, Member>() {
                    public Member apply(GetMemberResponse response) {
                        return response.getMember();
                    }
                });
    }

    /**
     * Updates member by applying the specified operations.
     *
     * @param member member to update
     * @param operations operations to apply
     * @param metadata metadata of operations
     * @return an observable of updated member
     */
    public Observable<Member> updateMember(
            Member member,
            List<MemberOperation> operations,
            List<MemberOperationMetadata> metadata) {
        Signer signer = crypto.createSigner(PRIVILEGED);

        MemberUpdate update = MemberUpdate
                .newBuilder()
                .setMemberId(member.getId())
                .setPrevHash(member.getLastHash())
                .addAllOperations(operations)
                .build();

        return toObservable(gateway
                .updateMember(UpdateMemberRequest
                        .newBuilder()
                        .setUpdate(update)
                        .setUpdateSignature(Signature
                                .newBuilder()
                                .setMemberId(memberId)
                                .setKeyId(signer.getKeyId())
                                .setSignature(signer.sign(update)))
                        .addAllMetadata(metadata)
                        .build()))
                .map(new Function<UpdateMemberResponse, Member>() {
                    public Member apply(UpdateMemberResponse response) {
                        return response.getMember();
                    }
                });
    }

    /**
     * Updates member by applying the specified operations that don't contain addAliasOperation.
     *
     * @param member member to update
     * @param operations operations to apply
     * @return an observable of updated member
     */
    public Observable<Member> updateMember(Member member, List<MemberOperation> operations) {
        return updateMember(member, operations, Collections.<MemberOperationMetadata>emptyList());
    }

    /**
     * Creates a subscriber to receive push notifications.
     *
     * @param handler specify the handler of the notifications
     * @param handlerInstructions map of instructions for the handler
     * @return notification subscriber
     */
    public Observable<Subscriber> subscribeToNotifications(
            String handler,
            Map<String, String> handlerInstructions) {
        SubscribeToNotificationsRequest request = SubscribeToNotificationsRequest
                .newBuilder()
                .setHandler(handler)
                .putAllHandlerInstructions(handlerInstructions)
                .build();
        return toObservable(gateway
                .subscribeToNotifications(request))
                .map(new Function<SubscribeToNotificationsResponse, Subscriber>() {
                    public Subscriber apply(SubscribeToNotificationsResponse response) {
                        return response.getSubscriber();
                    }
                });
    }

    /**
     * Set Token as the recovery agent.
     *
     * @return a completable
     */
    public Completable useDefaultRecoveryRule() {
        final Signer signer = crypto.createSigner(PRIVILEGED);
        return getMember(memberId)
                .flatMap(new Function<Member, Observable<MemberUpdate>>() {
                    public Observable<MemberUpdate> apply(final Member member) {
                        return toObservable(gateway
                                .getDefaultAgent(GetDefaultAgentRequest.getDefaultInstance()))
                                .map(new Function<GetDefaultAgentResponse, MemberUpdate>() {
                                    public MemberUpdate apply(GetDefaultAgentResponse response) {
                                        RecoveryRule rule = RecoveryRule.newBuilder()
                                                .setPrimaryAgent(response.getMemberId())
                                                .build();
                                        return MemberUpdate.newBuilder()
                                                .setPrevHash(member.getLastHash())
                                                .setMemberId(member.getId())
                                                .addOperations(MemberOperation.newBuilder()
                                                        .setRecoveryRules(
                                                                MemberRecoveryRulesOperation
                                                                        .newBuilder()
                                                                        .setRecoveryRule(rule)))
                                                .build();
                                    }
                                });
                    }
                })
                .flatMapCompletable(new Function<MemberUpdate, Completable>() {
                    public Completable apply(MemberUpdate update) {
                        return toCompletable(gateway.updateMember(UpdateMemberRequest.newBuilder()
                                .setUpdate(update)
                                .setUpdateSignature(Signature.newBuilder()
                                        .setKeyId(signer.getKeyId())
                                        .setMemberId(memberId)
                                        .setSignature(signer.sign(update)))
                                .build()));
                    }
                });
    }

    /**
     * Gets all subscribers for the member.
     *
     * @return list of notification subscribers
     */
    public Observable<List<Subscriber>> getSubscribers() {
        return toObservable(gateway
                .getSubscribers(GetSubscribersRequest
                        .newBuilder()
                        .build()))
                .map(new Function<GetSubscribersResponse, List<Subscriber>>() {
                    @Override
                    public List<Subscriber> apply(GetSubscribersResponse response) {
                        return response.getSubscribersList();
                    }
                });
    }

    /**
     * Gets a subscriber by Id.
     *
     * @param subscriberId subscriber id
     * @return notification subscriber
     */
    public Observable<Subscriber> getSubscriber(String subscriberId) {
        return toObservable(gateway
                .getSubscriber(GetSubscriberRequest
                        .newBuilder()
                        .setSubscriberId(subscriberId)
                        .build()))
                .map(new Function<GetSubscriberResponse, Subscriber>() {
                    public Subscriber apply(GetSubscriberResponse response) {
                        return response.getSubscriber();
                    }
                });
    }

    /**
     * Removes a subscriber, to stop receiving notifications.
     *
     * @param subscriberId id of the subscriber
     * @return nothing
     */
    public Completable unsubscribeFromNotifications(
            String subscriberId) {
        return toCompletable(gateway
                .unsubscribeFromNotifications(UnsubscribeFromNotificationsRequest
                        .newBuilder()
                        .setSubscriberId(subscriberId)
                        .build()));
    }

    /**
     * Gets a list of the member's notifications.
     *
     * @param offset offset to start
     * @param limit how many notifications to get
     * @return list of notifications
     */
    public Observable<PagedList<Notification, String>> getNotifications(
            @Nullable String offset,
            int limit) {
        return toObservable(gateway.getNotifications(
                GetNotificationsRequest
                        .newBuilder()
                        .setPage(pageBuilder(offset, limit))
                        .build()))
                .map(new Function<GetNotificationsResponse, PagedList<Notification, String>>() {
                    public PagedList<Notification, String> apply(
                            GetNotificationsResponse response) {
                        return PagedList.create(
                                response.getNotificationsList(),
                                response.getOffset());
                    }
                });
    }

    /**
     * Gets a notification.
     *
     * @param notificationId id of the notification
     * @return notification
     */
    public Observable<Notification> getNotification(String notificationId) {
        return toObservable(gateway
                .getNotification(GetNotificationRequest
                        .newBuilder()
                        .setNotificationId(notificationId)
                        .build()))
                .map(new Function<GetNotificationResponse, Notification>() {
                    public Notification apply(GetNotificationResponse response) {
                        return response.getNotification();
                    }
                });
    }

    /**
     * Links a funding bank account to Token.
     *
     *
     * @param authorization an authorization to accounts, from the bank
     * @return list of linked accounts
     */
    public Observable<List<Account>> linkAccounts(
            BankAuthorization authorization) {
        return toObservable(gateway
                .linkAccounts(LinkAccountsRequest
                        .newBuilder()
                        .setBankAuthorization(authorization)
                        .build()))
                .map(new Function<LinkAccountsResponse, List<Account>>() {
                    public List<Account> apply(LinkAccountsResponse response) {
                        return response.getAccountsList();
                    }
                });
    }

    /**
     * Links a funding bank account to Token.
     *
     * @param bankId bank id
     * @param accessToken OAuth access token
     * @return list of linked accounts
     * @throws BankAuthorizationRequiredException if bank authorization payload
     *                                               is required to link accounts
     */
    public Observable<List<Account>> linkAccounts(String bankId, String accessToken)
            throws BankAuthorizationRequiredException {
        OauthBankAuthorization authorization = OauthBankAuthorization.newBuilder()
                .setBankId(bankId)
                .setAccessToken(accessToken)
                .build();
        return toObservable(gateway
                .linkAccountsOauth(LinkAccountsOauthRequest
                        .newBuilder()
                        .setAuthorization(authorization)
                        .build()))
                .map(new Function<LinkAccountsOauthResponse, List<Account>>() {
                    public List<Account> apply(LinkAccountsOauthResponse response) {
                        if (response.getStatus() == FAILURE_BANK_AUTHORIZATION_REQUIRED) {
                            throw new BankAuthorizationRequiredException();
                        }
                        return response.getAccountsList();
                    }
                });
    }

    /**
     * Unlinks token accounts.
     *
     * @param accountIds account ids to unlink
     * @return nothing
     */
    public Completable unlinkAccounts(List<String> accountIds) {
        return toCompletable(gateway.unlinkAccounts(
                UnlinkAccountsRequest.newBuilder()
                        .addAllAccountIds(accountIds)
                        .build()));
    }

    /**
     * Looks up a linked funding account.
     *
     * @param accountId account id
     * @return account info
     */
    public Observable<Account> getAccount(String accountId) {
        setOnBehalfOf();
        return toObservable(gateway
                .getAccount(GetAccountRequest
                        .newBuilder()
                        .setAccountId(accountId)
                        .build()))
                .map(new Function<GetAccountResponse, Account>() {
                    public Account apply(GetAccountResponse response) {
                        return response.getAccount();
                    }
                });
    }

    /**
     * Looks up all the linked funding accounts.
     *
     * @return list of linked accounts
     */
    public Observable<List<Account>> getAccounts() {
        setOnBehalfOf();
        return toObservable(gateway
                .getAccounts(GetAccountsRequest
                        .newBuilder()
                        .build()))
                .map(new Function<GetAccountsResponse, List<Account>>() {
                    public List<Account> apply(GetAccountsResponse response) {
                        return response.getAccountsList();
                    }
                });
    }

    /**
     * Stores a transfer token request.
     *
     * @param payload transfer token payload
     * @param options map of options
     *
     * @return id to reference token request
     */
    public Observable<String> storeTokenRequest(
            TokenPayload payload,
            Map<String, String> options) {
        return toObservable(gateway.storeTokenRequest(StoreTokenRequestRequest.newBuilder()
                .setPayload(payload)
                .putAllOptions(options)
                .build()))
                .map(new Function<StoreTokenRequestResponse, String>() {
                    @Override
                    public String apply(StoreTokenRequestResponse storeTokenRequestResponse)
                            throws Exception {
                        return storeTokenRequestResponse.getTokenRequest().getId();
                    }
                });
    }

    /**
     * Creates a new transfer token.
     *
     * @param payload transfer token payload
     * @return transfer token returned by the server
     */
    public Observable<Token> createTransferToken(TokenPayload payload) {
        return toObservable(gateway
                .createTransferToken(CreateTransferTokenRequest
                        .newBuilder()
                        .setPayload(payload)
                        .build()))
                .map(new Function<CreateTransferTokenResponse, Token>() {
                    public Token apply(CreateTransferTokenResponse response) {
                        if (response.getStatus() != TransferTokenStatus.SUCCESS) {
                            throw new TransferTokenException(response.getStatus());
                        }
                        return response.getToken();
                    }
                });
    }

    /**
     * Creates a new access token.
     *
     * @param payload transfer token payload
     * @return transfer token returned by the server
     */
    public Observable<Token> createAccessToken(TokenPayload payload) {
        return toObservable(gateway
                .createAccessToken(CreateAccessTokenRequest
                        .newBuilder()
                        .setPayload(payload)
                        .build()))
                .map(new Function<CreateAccessTokenResponse, Token>() {
                    public Token apply(CreateAccessTokenResponse response) {
                        return response.getToken();
                    }
                });
    }

    /**
     * Looks up a existing token.
     *
     * @param tokenId token id
     * @return token returned by the server
     */
    public Observable<Token> getToken(String tokenId) {
        return toObservable(gateway
                .getToken(GetTokenRequest
                        .newBuilder()
                        .setTokenId(tokenId)
                        .build()))
                .map(new Function<GetTokenResponse, Token>() {
                    public Token apply(GetTokenResponse response) {
                        return response.getToken();
                    }
                });
    }

    /**
     * Looks up a list of existing token.
     *
     * @param type token type
     * @param offset optional offset to start at
     * @param limit max number of records to return
     * @return token returned by the server
     */
    public Observable<PagedList<Token, String>> getTokens(
            GetTokensRequest.Type type,
            @Nullable String offset,
            int limit) {
        return toObservable(gateway
                .getTokens(GetTokensRequest
                        .newBuilder()
                        .setType(type)
                        .setPage(pageBuilder(offset, limit))
                        .build()))
                .map(new Function<GetTokensResponse, PagedList<Token, String>>() {
                    public PagedList<Token, String> apply(GetTokensResponse response) {
                        return PagedList.create(response.getTokensList(), response.getOffset());
                    }
                });
    }

    /**
     * Endorses a token.
     *
     * @param token token to endorse
     * @param keyLevel key level to be used to endorse the token
     * @return result of the endorse operation, returned by the server
     */
    public Observable<TokenOperationResult> endorseToken(Token token, Key.Level keyLevel) {
        Signer signer = crypto.createSigner(keyLevel);
        return toObservable(gateway
                .endorseToken(EndorseTokenRequest
                        .newBuilder()
                        .setTokenId(token.getId())
                        .setSignature(Signature
                                .newBuilder()
                                .setMemberId(memberId)
                                .setKeyId(signer.getKeyId())
                                .setSignature(signer.sign(tokenAction(token, ENDORSED))))
                        .build()))
                .map(new Function<EndorseTokenResponse, TokenOperationResult>() {
                    @Override
                    public TokenOperationResult apply(EndorseTokenResponse response) {
                        return response.getResult();
                    }
                });
    }

    /**
     * Cancels a token.
     *
     * @param token token to cancel
     * @return result of the cancel operation, returned by the server
     */
    public Observable<TokenOperationResult> cancelToken(Token token) {
        Signer signer = crypto.createSigner(Key.Level.LOW);
        return toObservable(gateway
                .cancelToken(CancelTokenRequest
                        .newBuilder()
                        .setTokenId(token.getId())
                        .setSignature(Signature
                                .newBuilder()
                                .setMemberId(memberId)
                                .setKeyId(signer.getKeyId())
                                .setSignature(signer.sign(tokenAction(token, CANCELLED))))
                        .build()))
                .map(new Function<CancelTokenResponse, TokenOperationResult>() {
                    public TokenOperationResult apply(CancelTokenResponse response) {
                        return response.getResult();
                    }
                });
    }

    /**
     * Makes RPC to get default bank account for this member.
     *
     * @param memberId the member id
     * @return the bank account
     */
    public Observable<Account> getDefaultAccount(String memberId) {
        return toObservable(gateway
                .getDefaultAccount(GetDefaultAccountRequest.newBuilder()
                        .setMemberId(memberId)
                        .build()))
                .map(new Function<GetDefaultAccountResponse, Account>() {
                    public Account apply(GetDefaultAccountResponse response) {
                        return response.getAccount();
                    }
                });
    }

    /**
     * Makes RPC to set default bank account.
     *
     * @param accountId the bank account id
     * @return completable indicating if the default bank account was successfully set
     */
    public Completable setDefaultAccount(String accountId) {
        return toCompletable(gateway
                .setDefaultAccount(SetDefaultAccountRequest
                        .newBuilder()
                        .setMemberId(memberId)
                        .setAccountId(accountId)
                        .build()));
    }

    /**
     * Looks up if this account is default.
     *
     * @param accountId the bank account id
     * @return true if the account is default; false otherwise
     */
    public Observable<Boolean> isDefault(final String accountId) {
        return toObservable(gateway
                .getDefaultAccount(GetDefaultAccountRequest.newBuilder()
                        .setMemberId(memberId)
                        .build()))
                .map(new Function<GetDefaultAccountResponse, Boolean>() {
                    public Boolean apply(GetDefaultAccountResponse response) {
                        return response.getAccount().getId().contentEquals(accountId);
                    }
                });
    }

    /**
     * Cancels the existing token and creates a replacement for it.
     * Supported only for access tokens.
     *
     * @param tokenToCancel old token to cancel
     * @param tokenToCreate new token to create
     * @return result of the replacement operation, returned by the server
     */
    public Observable<TokenOperationResult> replace(
            Token tokenToCancel,
            TokenPayload tokenToCreate) {
        return cancelAndReplace(tokenToCancel, CreateToken.newBuilder().setPayload(tokenToCreate));
    }

    /**
     * Cancels the existing token, creates a replacement and endorses it.
     * Supported only for access tokens.
     *
     * @param tokenToCancel old token to cancel
     * @param tokenToCreate new token to create
     * @return result of the replacement operation, returned by the server
     */
    public Observable<TokenOperationResult> replaceAndEndorseToken(
            Token tokenToCancel,
            TokenPayload tokenToCreate) {
        Signer signer = crypto.createSigner(STANDARD);
        CreateToken.Builder createToken = CreateToken.newBuilder().setPayload(tokenToCreate);
        createToken.setPayloadSignature(Signature.newBuilder()
                .setMemberId(memberId)
                .setKeyId(signer.getKeyId())
                .setSignature(signer.sign(tokenAction(tokenToCreate, ENDORSED))));
        return cancelAndReplace(tokenToCancel, createToken);
    }


    /**
     * Look up account balance.
     *
     * @param accountId account id
     * @param keyLevel key level
     * @return account balance
     */
    public Observable<Balance> getBalance(String accountId, Key.Level keyLevel) {
        setOnBehalfOf();
        setRequestSignerKeyLevel(keyLevel);

        return toObservable(gateway
                .getBalance(GetBalanceRequest
                        .newBuilder()
                        .setAccountId(accountId)
                        .build()))
                .map(new Function<GetBalanceResponse, Balance>() {
                    public Balance apply(GetBalanceResponse response) {
                        if (response.getStatus() == SUCCESSFUL_REQUEST) {
                            return response.getBalance();
                        } else {
                            throw new StepUpRequiredException("Balance step up required.");
                        }
                    }
                });
    }

    /**
     * Look up balances for a list of accounts.
     *
     * @param accountIds list of account ids
     * @param keyLevel key level
     * @return list of balances
     */
    public Observable<List<Balance>> getBalances(List<String> accountIds, Key.Level keyLevel) {
        setOnBehalfOf();
        setRequestSignerKeyLevel(keyLevel);

        return toObservable(gateway
                .getBalances(GetBalancesRequest
                        .newBuilder()
                        .addAllAccountId(accountIds)
                        .build()))
                .map(new Function<GetBalancesResponse, List<Balance>>() {
                    public List<Balance> apply(GetBalancesResponse response) {
                        List<Balance> balances = new ArrayList<>();
                        for (GetBalanceResponse getBalanceResponse : response.getResponseList()) {
                            if (getBalanceResponse.getStatus() == SUCCESSFUL_REQUEST) {
                                balances.add(getBalanceResponse.getBalance());
                            }
                        }
                        return balances;
                    }
                });
    }

    /**
     * Redeems a transfer token.
     *
     * @param transfer transfer parameters, such as amount, currency, etc
     * @return transfer record
     */
    public Observable<Transfer> createTransfer(TransferPayload transfer) {
        Signer signer = crypto.createSigner(Key.Level.LOW);
        return toObservable(gateway
                .createTransfer(CreateTransferRequest
                        .newBuilder()
                        .setPayload(transfer)
                        .setPayloadSignature(Signature
                                .newBuilder()
                                .setMemberId(memberId)
                                .setKeyId(signer.getKeyId())
                                .setSignature(signer.sign(transfer)))
                        .build()))
                .map(new Function<CreateTransferResponse, Transfer>() {
                    public Transfer apply(CreateTransferResponse response) {
                        return response.getTransfer();
                    }
                });
    }

    /**
     * Looks up an existing transfer.
     *
     * @param transferId transfer id
     * @return transfer record
     */
    public Observable<Transfer> getTransfer(String transferId) {
        return toObservable(gateway
                .getTransfer(GetTransferRequest
                        .newBuilder()
                        .setTransferId(transferId)
                        .build()))
                .map(new Function<GetTransferResponse, Transfer>() {
                    public Transfer apply(GetTransferResponse response) {
                        return response.getTransfer();
                    }
                });
    }

    /**
     * Looks up a list of existing transfers.
     *
     * @param offset optional offset to start at
     * @param limit max number of records to return
     * @param tokenId optional token id to restrict the search
     * @return transfer record
     */
    public Observable<PagedList<Transfer, String>> getTransfers(
            @Nullable String offset,
            int limit,
            @Nullable String tokenId) {
        GetTransfersRequest.Builder request = GetTransfersRequest
                .newBuilder()
                .setPage(pageBuilder(offset, limit));

        if (tokenId != null) {
            request.setFilter(GetTransfersRequest
                    .TransferFilter
                    .newBuilder()
                    .setTokenId(tokenId)
                    .build());
        }

        return toObservable(gateway.getTransfers(request.build()))
                .map(new Function<GetTransfersResponse, PagedList<Transfer, String>>() {
                    public PagedList<Transfer, String> apply(GetTransfersResponse response) {
                        return PagedList.create(response.getTransfersList(), response.getOffset());
                    }
                });
    }

    /**
     * Look up an existing transaction and return the response.
     *
     * @param accountId account id
     * @param transactionId transaction id
     * @param keyLevel key level
     * @return transaction
     */
    public Observable<Transaction> getTransaction(
            String accountId,
            String transactionId,
            Key.Level keyLevel) {
        setOnBehalfOf();
        setRequestSignerKeyLevel(keyLevel);

        return toObservable(gateway
                .getTransaction(GetTransactionRequest
                        .newBuilder()
                        .setAccountId(accountId)
                        .setTransactionId(transactionId)
                        .build()))
                .map(new Function<GetTransactionResponse, Transaction>() {
                    public Transaction apply(GetTransactionResponse response) {
                        if (response.getStatus() == SUCCESSFUL_REQUEST) {
                            return response.getTransaction();
                        } else {
                            throw new StepUpRequiredException("Transaction step up required.");
                        }
                    }
                });
    }

    /**
     * Lookup transactions and return response.
     *
     * @param accountId account id
     * @param offset offset
     * @param limit limit
     * @param keyLevel key level
     * @return paged list of transactions
     */
    public Observable<PagedList<Transaction, String>> getTransactions(
            String accountId,
            @Nullable String offset,
            int limit,
            Key.Level keyLevel) {
        setOnBehalfOf();
        setRequestSignerKeyLevel(keyLevel);

        return toObservable(gateway
                .getTransactions(GetTransactionsRequest
                        .newBuilder()
                        .setAccountId(accountId)
                        .setPage(pageBuilder(offset, limit))
                        .build()))
                .map(new Function<GetTransactionsResponse, PagedList<Transaction, String>>() {
                    public PagedList<Transaction, String> apply(GetTransactionsResponse response) {
                        if (response.getStatus() == SUCCESSFUL_REQUEST) {
                            return PagedList.create(
                                    response.getTransactionsList(),
                                    response.getOffset());
                        } else {
                            throw new StepUpRequiredException("Transactions step up required.");
                        }
                    }
                });
    }

    /**
     * Creates and uploads a blob.
     *
     * @param payload payload of the blob
     * @return id of the blob
     */
    public Observable<String> createBlob(Payload payload) {
        return toObservable(gateway
                .createBlob(Gateway.CreateBlobRequest
                        .newBuilder()
                        .setPayload(payload)
                        .build()))
                .map(new Function<CreateBlobResponse, String>() {
                    public String apply(CreateBlobResponse response) {
                        return response.getBlobId();
                    }
                });
    }

    /**
     * Retrieves a blob from the server.
     *
     * @param blobId id of the blob
     * @return Blob
     */
    public Observable<Blob> getBlob(String blobId) {
        return toObservable(gateway
                .getBlob(Gateway.GetBlobRequest
                        .newBuilder()
                        .setBlobId(blobId)
                        .build()))
                .map(new Function<GetBlobResponse, Blob>() {
                    public Blob apply(GetBlobResponse response) {
                        return response.getBlob();
                    }
                });
    }

    /**
     * Retrieves a blob that is attached to a token.
     *
     * @param tokenId id of the token
     * @param blobId id of the blob
     * @return Blob
     */
    public Observable<Blob> getTokenBlob(String tokenId, String blobId) {
        return toObservable(gateway
                .getTokenBlob(GetTokenBlobRequest
                        .newBuilder()
                        .setTokenId(tokenId)
                        .setBlobId(blobId)
                        .build()))
                .map(new Function<GetTokenBlobResponse, Blob>() {
                    public Blob apply(GetTokenBlobResponse response) {
                        return response.getBlob();
                    }
                });
    }

    /**
     * Adds a new member address.
     *
     * @param name the name of the address
     * @param address the address json
     * @return an address record created
     */
    public Observable<AddressRecord> addAddress(String name, Address address) {
        Signer signer = crypto.createSigner(Key.Level.LOW);
        return toObservable(gateway
                .addAddress(AddAddressRequest
                        .newBuilder()
                        .setName(name)
                        .setAddress(address)
                        .setAddressSignature(Signature
                                .newBuilder()
                                .setMemberId(memberId)
                                .setKeyId(signer.getKeyId())
                                .setSignature(signer.sign(address))
                                .build())
                        .build()))
                .map(new Function<AddAddressResponse, AddressRecord>() {
                    public AddressRecord apply(AddAddressResponse response) {
                        return response.getAddress();
                    }
                });
    }

    /**
     * Looks up an address by id.
     *
     * @param addressId the address id
     * @return an address record
     */
    public Observable<AddressRecord> getAddress(String addressId) {
        setOnBehalfOf();
        return toObservable(gateway
                .getAddress(GetAddressRequest
                        .newBuilder()
                        .setAddressId(addressId)
                        .build()))
                .map(new Function<GetAddressResponse, AddressRecord>() {
                    public AddressRecord apply(GetAddressResponse response) {
                        return response.getAddress();
                    }
                });
    }

    /**
     * Looks up member addresses.
     *
     * @return a list of addresses
     */
    public Observable<List<AddressRecord>> getAddresses() {
        setOnBehalfOf();
        return toObservable(gateway
                .getAddresses(GetAddressesRequest
                        .newBuilder()
                        .build()))
                .map(new Function<GetAddressesResponse, List<AddressRecord>>() {
                    public List<AddressRecord> apply(GetAddressesResponse response) {
                        return response.getAddressesList();
                    }
                });
    }

    /**
     * Deletes a member address by its id.
     *
     * @param addressId the id of the address
     * @return observable that completes when request
     */
    public Completable deleteAddress(String addressId) {
        return toCompletable(gateway
                .deleteAddress(DeleteAddressRequest
                        .newBuilder()
                        .setAddressId(addressId)
                        .build()));
    }

    /**
     * Replaces a member's public profile.
     *
     * @param profile Profile to set
     * @return observable that completes when request handled
     */
    public Observable<Profile> setProfile(Profile profile) {
        return Util
                .toObservable(gateway.setProfile(SetProfileRequest.newBuilder()
                        .setProfile(profile)
                        .build()))
                .map(new Function<SetProfileResponse, Profile>() {
                    public Profile apply(SetProfileResponse response) {
                        return response.getProfile();
                    }
                });
    }

    /**
     * Gets a member's public profile.
     *
     * @param memberId member Id whose profile we want
     * @return their profile text
     */
    public Observable<Profile> getProfile(String memberId) {
        return Util
                .toObservable(gateway.getProfile(GetProfileRequest.newBuilder()
                        .setMemberId(memberId)
                        .build()))
                .map(new Function<GetProfileResponse, Profile>() {
                    public Profile apply(GetProfileResponse response) {
                        return response.getProfile();
                    }
                });
    }

    /**
     * Replaces a member's public profile picture.
     *
     * @param payload Picture data
     * @return observable that completes when request handled
     */
    public Completable setProfilePicture(Payload payload) {
        return toCompletable(gateway
                .setProfilePicture(SetProfilePictureRequest.newBuilder()
                        .setPayload(payload)
                        .build()));
    }

    /**
     * Gets a member's public profile picture.
     *
     * @param memberId member Id whose profile we want
     * @param size size category we want (small, medium, large, original)
     * @return blob with picture; empty blob (no fields set) if has no picture
     */
    public Observable<Blob> getProfilePicture(String memberId, ProfilePictureSize size) {
        return Util
                .toObservable(gateway.getProfilePicture(GetProfilePictureRequest.newBuilder()
                        .setMemberId(memberId)
                        .setSize(size)
                        .build()))
                .map(new Function<GetProfilePictureResponse, Blob>() {
                    public Blob apply(GetProfilePictureResponse response) {
                        return response.getBlob();
                    }
                });
    }

    /**
     * Returns linking information for the specified bank id.
     *
     * @param bankId the bank id
     * @return bank linking information
     */
    public Observable<BankInfo> getBankInfo(String bankId) {
        return toObservable(gateway
                .getBankInfo(GetBankInfoRequest
                        .newBuilder()
                        .setBankId(bankId)
                        .build()))
                .map(new Function<GetBankInfoResponse, BankInfo>() {
                    public BankInfo apply(GetBankInfoResponse response) {
                        return response.getInfo();
                    }
                });
    }

    /**
     * Creates a test bank account and generates bank authorization.
     *
     * @param balance account balance to set
     * @return bank authorization
     */
    public Observable<BankAuthorization> createTestBankAccount(Money balance) {
        return toObservable(gateway
                .createTestBankAccount(CreateTestBankAccountRequest
                        .newBuilder()
                        .setBalance(balance)
                        .build()))
                .map(new Function<CreateTestBankAccountResponse, BankAuthorization>() {
                    public BankAuthorization apply(CreateTestBankAccountResponse response) {
                        return response.getBankAuthorization();
                    }
                });
    }

    /**
     * Returns a list of aliases of the member.
     *
     * @return a list of aliases
     */
    public Observable<List<Alias>> getAliases() {
        return toObservable(gateway
                .getAliases(GetAliasesRequest
                        .newBuilder()
                        .build()))
                .map(new Function<GetAliasesResponse, List<Alias>>() {
                    public List<Alias> apply(GetAliasesResponse response) {
                        return response.getAliasesList();
                    }
                });
    }

    /**
     * Retry alias verification.
     *
     * @param alias the alias to be verified
     * @return the verification id
     */
    public Observable<String> retryVerification(Alias alias) {
        return toObservable(gateway
                .retryVerification(RetryVerificationRequest.newBuilder()
                        .setAlias(alias)
                        .setMemberId(memberId)
                        .build()))
                .map(new Function<RetryVerificationResponse, String>() {
                    public String apply(RetryVerificationResponse response) {
                        return response.getVerificationId();
                    }
                });
    }

    /**
     * Authorizes recovery as a trusted agent.
     *
     * @param authorization the authorization
     * @return the signature
     */
    public Observable<Signature> authorizeRecovery(Authorization authorization) {
        Signer signer = crypto.createSigner(PRIVILEGED);
        return Observable.just(Signature.newBuilder()
                .setMemberId(memberId)
                .setKeyId(signer.getKeyId())
                .setSignature(signer.sign(authorization))
                .build());
    }

    /**
     * Gets the member id of the default recovery agent.
     *
     * @return the member id
     */
    public Observable<String> getDefaultAgent() {
        return toObservable(gateway.getDefaultAgent(GetDefaultAgentRequest.getDefaultInstance()))
                .map(new Function<GetDefaultAgentResponse, String>() {
                    public String apply(GetDefaultAgentResponse response) {
                        return response.getMemberId();
                    }
                });
    }

    /**
     * Verifies a given alias.
     *
     * @param verificationId the verification id
     * @param code the code
     * @return a completable
     */
    public Completable verifyAlias(String verificationId, String code) {
        return toCompletable(gateway
                .verifyAlias(VerifyAliasRequest.newBuilder()
                        .setVerificationId(verificationId)
                        .setCode(code)
                        .build()));
    }

    /**
     * Trigger a step up notification for tokens.
     *
     * @param tokenId token id
     * @return notification status
     */
    public Observable<NotifyStatus> triggerTokenStepUpNotification(String tokenId) {
        return toObservable(gateway.triggerStepUpNotification(TriggerStepUpNotificationRequest
                .newBuilder()
                .setTokenStepUp(StepUp.newBuilder()
                        .setTokenId(tokenId)
                        .build())
                .build()))
                .map(new Function<TriggerStepUpNotificationResponse, NotifyStatus>() {
                    public NotifyStatus apply(TriggerStepUpNotificationResponse response) {
                        return response.getStatus();
                    }
                });
    }

    /**
     * Trigger a step up notification for balance requests.
     *
     * @param accountIds list of account ids
     * @return notification status
     */
    public Observable<NotifyStatus> triggerBalanceStepUpNotification(List<String> accountIds) {
        return toObservable(gateway.triggerStepUpNotification(TriggerStepUpNotificationRequest
                .newBuilder()
                .setBalanceStepUp(NotificationProtos.BalanceStepUp.newBuilder()
                        .addAllAccountId(accountIds)
                        .build())
                .build()))
                .map(new Function<TriggerStepUpNotificationResponse, NotifyStatus>() {
                    public NotifyStatus apply(TriggerStepUpNotificationResponse response) {
                        return response.getStatus();
                    }
                });
    }

    /**
     * Trigger a step up notification for transaction requests.
     *
     * @param accountId account id
     * @return notification status
     */
    public Observable<NotifyStatus> triggerTransactionStepUpNotification(String accountId) {
        return toObservable(gateway.triggerStepUpNotification(TriggerStepUpNotificationRequest
                .newBuilder()
                .setTransactionStepUp(NotificationProtos.TransactionStepUp.newBuilder()
                        .setAccountId(accountId)
                        .build())
                .build()))
                .map(new Function<TriggerStepUpNotificationResponse, NotifyStatus>() {
                    public NotifyStatus apply(TriggerStepUpNotificationResponse response) {
                        return response.getStatus();
                    }
                });
    }

    /**
<<<<<<< HEAD
     * Apply SCA for the given list of account IDs.
     *
     * @param accountIds list of account ids
     * @return completable
     */
    public Completable applySca(List<String> accountIds) {
        setRequestSignerKeyLevel(STANDARD);

        return toCompletable(gateway.applySca(ApplyScaRequest
                .newBuilder()
                .addAllAccountId(accountIds)
                .build()));
=======
     * Request a signature for a (tokenID | state) payload.
     *
     * @param tokenId token id
     * @param state state
     * @return signature
     */
    public Observable<Signature> requestSignature(String tokenId, String state) {
        return toObservable(gateway.requestSignature(RequestSignatureRequest.newBuilder()
                .setPayload(RequestSignaturePayload.newBuilder()
                        .setTokenId(tokenId)
                        .setState(state))
                .build()))
                .map(new Function<RequestSignatureResponse, Signature>() {
                    public Signature apply(RequestSignatureResponse response) {
                        return response.getSignature();
                    }
                });
    }

    /**
     * Get list of paired devices.
     *
     * @return list of devices
     */
    public Observable<List<Device>> getPairedDevices() {
        return toObservable(gateway.getPairedDevices(GetPairedDevicesRequest.getDefaultInstance()))
                .map(new Function<GetPairedDevicesResponse, List<Device>>() {
                    @Override
                    public List<Device> apply(GetPairedDevicesResponse response)
                            throws Exception {
                        return response.getDevicesList();
                    }
                });
>>>>>>> b1b5b714
    }

    private Observable<TokenOperationResult> cancelAndReplace(
            Token tokenToCancel,
            CreateToken.Builder createToken) {
        Signer signer = crypto.createSigner(Key.Level.LOW);
        return toObservable(gateway
                .replaceToken(ReplaceTokenRequest
                        .newBuilder()
                        .setCancelToken(CancelToken
                                .newBuilder()
                                .setTokenId(tokenToCancel.getId())
                                .setSignature(Signature
                                        .newBuilder()
                                        .setMemberId(memberId)
                                        .setKeyId(signer.getKeyId())
                                        .setSignature(signer
                                                .sign(tokenAction(tokenToCancel, CANCELLED)))))
                        .setCreateToken(createToken)
                        .build()))
                .map(new Function<ReplaceTokenResponse, TokenOperationResult>() {
                    public TokenOperationResult apply(ReplaceTokenResponse response) {
                        return response.getResult();
                    }
                });
    }

    private void setOnBehalfOf() {
        if (onBehalfOf != null) {
            AuthenticationContext.setOnBehalfOf(onBehalfOf);
        }
    }

    private void setRequestSignerKeyLevel(Key.Level keyLevel) {
        AuthenticationContext.setKeyLevel(keyLevel);
    }

    private Page.Builder pageBuilder(@Nullable String offset, int limit) {
        Page.Builder page = Page.newBuilder()
                .setLimit(limit);
        if (offset != null) {
            page.setOffset(offset);
        }

        return page;
    }

    private String tokenAction(Token token, Action action) {
        return tokenAction(token.getPayload(), action);
    }

    private String tokenAction(TokenPayload tokenPayload, Action action) {
        return String.format(
                "%s.%s",
                toJson(tokenPayload),
                action.name().toLowerCase());
    }
}<|MERGE_RESOLUTION|>--- conflicted
+++ resolved
@@ -1397,7 +1397,6 @@
     }
 
     /**
-<<<<<<< HEAD
      * Apply SCA for the given list of account IDs.
      *
      * @param accountIds list of account ids
@@ -1410,7 +1409,9 @@
                 .newBuilder()
                 .addAllAccountId(accountIds)
                 .build()));
-=======
+    }
+
+    /**
      * Request a signature for a (tokenID | state) payload.
      *
      * @param tokenId token id
@@ -1444,7 +1445,6 @@
                         return response.getDevicesList();
                     }
                 });
->>>>>>> b1b5b714
     }
 
     private Observable<TokenOperationResult> cancelAndReplace(
