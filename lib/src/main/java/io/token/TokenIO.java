/**
 * Copyright (c) 2017 Token, Inc.
 * <p>
 * Permission is hereby granted, free of charge, to any person obtaining a copy
 * of this software and associated documentation files (the "Software"), to deal
 * in the Software without restriction, including without limitation the rights
 * to use, copy, modify, merge, publish, distribute, sublicense, and/or sell
 * copies of the Software, and to permit persons to whom the Software is
 * furnished to do so, subject to the following conditions:
 * <p>
 * The above copyright notice and this permission notice shall be included in
 * all copies or substantial portions of the Software.
 * <p>
 * THE SOFTWARE IS PROVIDED "AS IS", WITHOUT WARRANTY OF ANY KIND, EXPRESS OR
 * IMPLIED, INCLUDING BUT NOT LIMITED TO THE WARRANTIES OF MERCHANTABILITY,
 * FITNESS FOR A PARTICULAR PURPOSE AND NONINFRINGEMENT. IN NO EVENT SHALL THE
 * AUTHORS OR COPYRIGHT HOLDERS BE LIABLE FOR ANY CLAIM, DAMAGES OR OTHER
 * LIABILITY, WHETHER IN AN ACTION OF CONTRACT, TORT OR OTHERWISE, ARISING FROM,
 * OUT OF OR IN CONNECTION WITH THE SOFTWARE OR THE USE OR OTHER DEALINGS IN
 * THE SOFTWARE.
 */

package io.token;

import static io.grpc.Metadata.ASCII_STRING_MARSHALLER;
import static io.grpc.Status.INVALID_ARGUMENT;
import static io.token.TokenIO.TokenCluster.SANDBOX;

import io.grpc.Metadata;
import io.grpc.StatusRuntimeException;
import io.reactivex.functions.Function;
import io.token.browser.BrowserFactory;
import io.token.gradle.TokenVersion;
import io.token.proto.banklink.Banklink.BankAuthorization;
import io.token.proto.common.alias.AliasProtos.Alias;
import io.token.proto.common.bank.BankProtos.Bank;
import io.token.proto.common.member.MemberProtos.CreateMemberType;
import io.token.proto.common.member.MemberProtos.MemberRecoveryOperation;
import io.token.proto.common.member.MemberProtos.MemberRecoveryOperation.Authorization;
import io.token.proto.common.notification.NotificationProtos.NotifyStatus;
import io.token.proto.common.security.SecurityProtos.Key;
import io.token.proto.common.token.TokenProtos.TokenPayload;
import io.token.rpc.client.RpcChannelFactory;
import io.token.security.CryptoEngine;
import io.token.security.CryptoEngineFactory;
import io.token.security.InMemoryKeyStore;
import io.token.security.KeyStore;
import io.token.security.TokenCryptoEngineFactory;

import java.io.Closeable;
import java.util.List;
import javax.annotation.Nullable;

/**
 * Main entry point to the Token SDK. Use {@link TokenIO.Builder}
 * class to create an instance of the {@link TokenIOAsync} or {@link TokenIO}.
 *
 * <p>The class provides synchronous API with {@link TokenIOAsync} providing an
 * asynchronous version. {@link TokenIOAsync} instance can be obtained by
 * calling {@link #async} method.</p>
 */
public class TokenIO implements Closeable {
    private final TokenIOAsync async;
    private final String devKey;

    /**
     * Creates an instance of Token SDK.
     *
     * @param async real implementation that the calls are delegated to
     * @param developerKey developer key
     */
    TokenIO(TokenIOAsync async, String developerKey) {
        this.async = async;
        this.devKey = developerKey;
    }

    /**
     * Creates a new {@link Builder} instance that is used to configure and
     * build a {@link TokenIO} instance.
     *
     * @return builder
     */
    public static Builder builder() {
        return new Builder();
    }

    /**
     * Creates a new instance of {@link TokenIO} that's configured to use
     * the specified environment.
     *
     * @param cluster token cluster to connect to
     * @param developerKey developer key
     * @return {@link TokenIO} instance
     */
    public static TokenIO create(TokenCluster cluster, String developerKey) {
        return TokenIO.builder()
                .connectTo(cluster)
                .devKey(developerKey)
                .build();
    }

    /**
     * Creates a new instance of {@link TokenIOAsync} that's configured to use
     * the specified environment.
     *
     * @param cluster token cluster to connect to
     * @param developerKey developer key
     * @return {@link TokenIOAsync} instance
     */
    public static TokenIOAsync createAsync(TokenCluster cluster, String developerKey) {
        return TokenIO.builder()
                .connectTo(cluster)
                .devKey(developerKey)
                .buildAsync();
    }

    @Override
    public void close() {
        async.close();
    }

    /**
     * Returns an async version of the API.
     *
     * @return asynchronous version of the account API
     */
    public TokenIOAsync async() {
        return async;
    }

    /**
     * Checks if a given alias already exists.
     *
     * @param alias alias to check
     * @return {@code true} if alias exists, {@code false} otherwise
     */
    public boolean aliasExists(Alias alias) {
        return async.aliasExists(alias).blockingSingle();
    }

    /**
     * Checks if a given alias already exists.
     *
     * @param alias alias to check
     * @param realm realm of the alias
     * @return {@code true} if alias exists, {@code false} otherwise
     */
    public boolean aliasExists(Alias alias, String realm) {
        return async.aliasExists(alias, realm).blockingSingle();
    }

    /**
     * Looks up member id for a given alias.
     *
     * @param alias alias to check
     * @return member id, or throws exception if member not found
     */
    public String getMemberId(Alias alias) {
        return async.getMemberId(alias).blockingSingle();
    }

    /**
<<<<<<< HEAD
     * Looks up member id for a given alias.
     *
     * @param alias alias to check
     * @param realm realm of the alias
     * @return member id, or throws exception if member not found
     */
    public String getMemberId(Alias alias, String realm) {
        return async.getMemberId(alias, realm).blockingSingle();
    }

    /**
     * Creates a new business-use Token member with a set of auto-generated keys and alias.
=======
     * Creates a new Token member with a set of auto-generated keys, an alias, and member type.
>>>>>>> 0c0adf84
     *
     * @param alias nullable member alias to use, must be unique. If null, then no alias will
     *     be created with the member.
     * @param memberType the type of member to register
     * @return newly created member
     */
    public Member createMember(Alias alias, CreateMemberType memberType) {
        return async.createMember(alias, memberType)
                .map(new MemberFunction())
                .blockingSingle();
    }

    /**
     * Creates a new personal-use Token member with a set of auto generated keys and no alias.
     *
     * @return newly created member
     */
    public Member createMember() {
        return async.createMember()
                .map(new MemberFunction())
                .blockingSingle();
    }

    /**
     * Creates a new business-use Token member with a set of auto-generated keys, an alias
     * and a realm.
     *
     * @param alias alias to associated with member
     * @param realm realm
     * @return newly created member
     */
    public Member createBusinessMember(Alias alias, String realm) {
        return async.createBusinessMember(alias, realm)
                .map(new MemberFunction())
                .blockingSingle();
    }

    /**
     * Creates a new personal-use Token member with a set of auto generated keys and the
     * given alias.
     *
     * @param alias member alias to use, must be unique
     * @return newly created member
     */
    public Member createMember(Alias alias) {
        return async.createMember(alias)
                .map(new MemberFunction())
                .blockingSingle();
    }

    /**
<<<<<<< HEAD
     * Creates a new personal-use Token member with a set of auto generated keys, the
     * given alias and a realm.
     *
     * @param alias member alias to use, must be unique
     * @param realm realm
     * @return newly created member
     */
    public Member createMember(Alias alias, String realm) {
        return async.createMember(alias, realm)
                .map(new MemberFunction())
                .blockingSingle();
    }

    /**
     * Creates a new personal-use Token member with a set of auto generated keys and no alias.
=======
     * Creates a new business-use Token member with a set of auto-generated keys and alias.
>>>>>>> 0c0adf84
     *
     * @param alias alias to associated with member
     * @return newly created member
     */
    public Member createBusinessMember(Alias alias) {
        return async.createBusinessMember(alias)
                .map(new MemberFunction())
                .blockingSingle();
    }

    /**
     * Provisions a new device for an existing user. The call generates a set
     * of keys that are returned back. The keys need to be approved by an
     * existing device/keys.
     *
     * @param alias member id to provision the device for
     * @return device information
     */
    public DeviceInfo provisionDevice(Alias alias) {
        return async.provisionDevice(alias)
                .blockingSingle();
    }

    /**
     * Provisions a new device for an existing user. The call generates a set
     * of keys that are returned back. The keys need to be approved by an
     * existing device/keys.
     *
     * @param alias member id to provision the device for
     * @param realm realm of the alias
     * @return device information
     */
    public DeviceInfo provisionDevice(Alias alias, String realm) {
        return async.provisionDevice(alias, realm)
                .blockingSingle();
    }

    /**
     * Return a MemberAsync set up to use some Token member's keys (assuming we have them).
     *
     * @param memberId member id
     * @return member
     */
    public Member getMember(String memberId) {
        return async.getMember(memberId)
                .map(new MemberFunction())
                .blockingSingle();
    }

    /**
     * Returns a token request for a specified token request id.
     *
     * @param requestId request id
     * @return token request
     */
    public TokenRequest retrieveTokenRequest(String requestId) {
        return async.retrieveTokenRequest(requestId).blockingSingle();
    }

    /**
     * Return a MemberAsync set up to use some Token member's keys (assuming we have them).
     *
     * @param memberId member id
     * @return member
     * @deprecated login's name changed to getMember
     */
    @Deprecated
    public Member login(String memberId) {
        return async.getMember(memberId)
                .map(new MemberFunction())
                .blockingSingle();
    }

    /**
     * Notifies to link accounts.
     *
     * @param alias alias to notify
     * @param authorization the bank authorization for the funding account
     * @return status of the notification request
     */
    public NotifyStatus notifyLinkAccounts(Alias alias, BankAuthorization authorization) {
        return async.notifyLinkAccounts(alias, authorization)
                .blockingSingle();
    }

    /**
     * Notifies to link accounts.
     *
     * @param alias alias to notify
     * @param realm realm of the alias
     * @param authorization the bank authorization for the funding account
     * @return status of the notification request
     */
    public NotifyStatus notifyLinkAccounts(
            Alias alias,
            String realm,
            BankAuthorization authorization) {
        return async.notifyLinkAccounts(alias, realm, authorization)
                .blockingSingle();
    }

    /**
     * Notifies to add a key.
     *
     * @param alias alias to notify
     * @param name device/client name, e.g. iPhone, Chrome Browser, etc
     * @param key key that needs an approval
     * @return status of the notification request
     */
    public NotifyStatus notifyAddKey(Alias alias, String name, Key key) {
        return async.notifyAddKey(
                alias,
                name,
                key).blockingSingle();
    }

    /**
     * Notifies to add a key.
     *
     * @param alias alias to notify
     * @param realm realm of the alias
     * @param name device/client name, e.g. iPhone, Chrome Browser, etc
     * @param key key that needs an approval
     * @return status of the notification request
     */
    public NotifyStatus notifyAddKey(
            Alias alias,
            String realm,
            String name,
            Key key) {
        return async.notifyAddKey(
                alias,
                realm,
                name,
                key).blockingSingle();
    }

    /**
     * Notifies to link accounts and add a key.
     *
     * @param alias alias to notify
     * @param authorization the bank authorization for the funding account
     * @param name device/client name, e.g. iPhone, Chrome Browser, etc
     * @param key key that needs an approval
     * @return status of the notification request
     */
    public NotifyStatus notifyLinkAccountsAndAddKey(
            Alias alias,
            BankAuthorization authorization,
            String name,
            Key key) {
        return async.notifyLinkAccountsAndAddKey(
                alias,
                authorization,
                name,
                key).blockingSingle();
    }

    /**
     * Notifies to link accounts and add a key.
     *
     * @param alias alias to notify
     * @param realm realm of the alias
     * @param authorization the bank authorization for the funding account
     * @param name device/client name, e.g. iPhone, Chrome Browser, etc
     * @param key key that needs an approval
     * @return status of the notification request
     */
    public NotifyStatus notifyLinkAccountsAndAddKey(
            Alias alias,
            String realm,
            BankAuthorization authorization,
            String name,
            Key key) {
        return async.notifyLinkAccountsAndAddKey(
                alias,
                realm,
                authorization,
                name,
                key).blockingSingle();
    }

    /**
     * Sends a notification to request a payment.
     *
     * @param tokenPayload the payload of a token to be sent
     * @return status of the notification request
     */
    public NotifyStatus notifyPaymentRequest(TokenPayload tokenPayload) {
        return async
                .notifyPaymentRequest(tokenPayload)
                .blockingSingle();
    }

    /**
     * Begins account recovery.
     *
     * @param alias the alias used to recover
     * @return the verification id
     */
    public String beginRecovery(Alias alias) {
        return async.beginRecovery(alias).blockingSingle();
    }

    /**
     * Begins account recovery.
     *
     * @param alias the alias used to recover
     * @param realm realm of the alias
     * @return the verification id
     */
    public String beginRecovery(Alias alias, String realm) {
        return async.beginRecovery(alias, realm).blockingSingle();
    }

    /**
     * Create a recovery authorization for some agent to sign.
     *
     * @param memberId Id of member we claim to be.
     * @param privilegedKey new privileged key we want to use.
     * @return authorization structure for agent to sign
     */
    public Authorization createRecoveryAuthorization(String memberId, Key privilegedKey) {
        return async.createRecoveryAuthorization(memberId, privilegedKey).blockingSingle();
    }

    /**
     * Gets recovery authorization from Token.
     *
     * @param verificationId the verification id
     * @param code the code
     * @param key the privileged key
     * @return the member recovery operation
     */
    public MemberRecoveryOperation getRecoveryAuthorization(
            String verificationId,
            String code,
            Key key) {
        return async.getRecoveryAuthorization(verificationId, code, key).blockingSingle();
    }

    /**
     * Completes account recovery.
     *
     * @param memberId the member id
     * @param recoveryOperations the member recovery operations
     * @param privilegedKey the privileged public key in the member recovery operations
     * @param cryptoEngine the new crypto engine
     * @return the new member
     */
    public Member completeRecovery(
            String memberId,
            List<MemberRecoveryOperation> recoveryOperations,
            Key privilegedKey,
            CryptoEngine cryptoEngine) {
        return async.completeRecovery(memberId, recoveryOperations, privilegedKey, cryptoEngine)
                .map(new MemberFunction())
                .blockingSingle();
    }

    /**
     * Completes account recovery if the default recovery rule was set.
     *
     * @param memberId the member id
     * @param verificationId the verification id
     * @param code the code
     * @return the new member
     */
    public Member completeRecoveryWithDefaultRule(
            String memberId,
            String verificationId,
            String code) {
        return async.completeRecoveryWithDefaultRule(memberId, verificationId, code)
                .map(new MemberFunction())
                .blockingSingle();
    }

    /**
     * Returns a list of token enabled banks.
     *
     * @param bankIds If specified, return banks whose 'id' matches any one of the given ids
     *     (case-insensitive). Can be at most 1000.
     * @param page Result page to retrieve. Default to 1 if not specified.
     * @param perPage Maximum number of records per page. Can be at most 200. Default to 200
     *     if not specified.
     * @return a list of banks
     */
    public List<Bank> getBanks(
            @Nullable List<String> bankIds,
            @Nullable Integer page,
            @Nullable Integer perPage) {
        return getBanks(bankIds, null, null, page, perPage, null);
    }

    /**
     * Returns a list of token enabled banks.
     *
     * @param search If specified, return banks whose 'name' or 'identifier' contains the given
     *     search string (case-insensitive)
     * @param country If specified, return banks whose 'country' matches the given ISO 3166-1
     *     alpha-2 country code (case-insensitive)
     * @param page Result page to retrieve. Default to 1 if not specified.
     * @param perPage Maximum number of records per page. Can be at most 200. Default to 200
     *     if not specified.
     * @param sort The key to sort the results. Could be one of: name, provider and country.
     *     Defaults to name if not specified.
     * @return a list of banks
     */
    public List<Bank> getBanks(
            @Nullable String search,
            @Nullable String country,
            @Nullable Integer page,
            @Nullable Integer perPage,
            @Nullable String sort) {
        return getBanks(null, search, country, page, perPage, sort);
    }

    /**
     * Returns a list of token enabled banks.
     *
     * @param bankIds If specified, return banks whose 'id' matches any one of the given ids
     *     (case-insensitive). Can be at most 1000.
     * @param search If specified, return banks whose 'name' or 'identifier' contains the given
     *     search string (case-insensitive)
     * @param country If specified, return banks whose 'country' matches the given ISO 3166-1
     *     alpha-2 country code (case-insensitive)
     * @param page Result page to retrieve. Default to 1 if not specified.
     * @param perPage Maximum number of records per page. Can be at most 200. Default to 200
     *     if not specified.
     * @param sort The key to sort the results. Could be one of: name, provider and country.
     *     Defaults to name if not specified.
     * @return a list of banks
     */
    public List<Bank> getBanks(
            @Nullable List<String> bankIds,
            @Nullable String search,
            @Nullable String country,
            @Nullable Integer page,
            @Nullable Integer perPage,
            @Nullable String sort) {
        return async.getBanks(bankIds, search, country, page, perPage, sort).blockingSingle();
    }

    /**
     * Generate a Token request URL from a request ID, and state. This does not set a CSRF token
     * or pass in a state.
     *
     * @param requestId request id
     * @return token request url
     */
    public String generateTokenRequestUrl(String requestId) {
        return async.generateTokenRequestUrl(requestId).blockingSingle();
    }

    /**
     * Generate a Token request URL from a request ID, and state. This does not set a CSRF token.
     *
     * @param requestId request id
     * @param state state
     * @return token request url
     */
    public String generateTokenRequestUrl(String requestId, String state) {
        return async.generateTokenRequestUrl(requestId, state).blockingSingle();
    }

    /**
     * Generate a Token request URL from a request ID, an original state and a CSRF token.
     *
     * @param requestId request id
     * @param state state
     * @param csrfToken csrf token
     * @return token request url
     */
    public String generateTokenRequestUrl(String requestId, String state, String csrfToken) {
        return async.generateTokenRequestUrl(requestId, state, csrfToken).blockingSingle();
    }

    /**
     * Parse the token request callback URL to extract the state and the token ID. This assumes
     * that no CSRF token was set.
     *
     * @param callbackUrl token request callback url
     * @return TokenRequestCallback object containing the token id and the original state
     */
    public TokenRequestCallback parseTokenRequestCallbackUrl(final String callbackUrl) {
        return async.parseTokenRequestCallbackUrl(callbackUrl).blockingSingle();
    }

    /**
     * Parse the token request callback URL to extract the state and the token ID. Verify that the
     * state contains the CSRF token hash and that the signature on the state and CSRF token is
     * valid.
     *
     * @param callbackUrl token request callback url
     * @param csrfToken csrf token
     * @return TokenRequestCallback object containing the token id and the original state
     */
    public TokenRequestCallback parseTokenRequestCallbackUrl(String callbackUrl, String csrfToken) {
        return async
                .parseTokenRequestCallbackUrl(callbackUrl, csrfToken)
                .blockingSingle();
    }

    /**
     * Get a token ID based on a token's tokenRequestId.
     *
     * @param tokenRequestId token request id
     * @return token id
     */
    public String getTokenId(String tokenRequestId) {
        return async.getTokenId(tokenRequestId).blockingSingle();
    }

    /**
     * Defines Token cluster to connect to.
     */
    public enum TokenCluster {
        PRODUCTION("api-grpc.token.io", "web-app.token.io"),
        INTEGRATION("api-grpc.int.token.io", "web-app.int.token.io"),
        SANDBOX("api-grpc.sandbox.token.io", "web-app.sandbox.token.io"),
        STAGING("api-grpc.stg.token.io", "web-app.stg.token.io"),
        PERFORMANCE("api-grpc.perf.token.io", "web-app.perf.token.io"),
        DEVELOPMENT("api-grpc.dev.token.io", "web-app.dev.token.io");

        private final String envUrl;
        private String webAppUrl;

        TokenCluster(String url, String webAppUrl) {
            this.envUrl = url;
            this.webAppUrl = webAppUrl;
        }

        public String url() {
            return envUrl;
        }

        public String webAppUrl() {
            return webAppUrl;
        }
    }

    /**
     * Used to create a new {@link TokenIO} instances.
     */
    public static final class Builder {
        private static final long DEFAULT_TIMEOUT_MS = 10_000L;
        private static final int DEFAULT_SSL_PORT = 443;

        private int port;
        private boolean useSsl;
        private TokenCluster tokenCluster;
        private String hostName;
        private long timeoutMs;
        private CryptoEngineFactory cryptoEngine;
        private String devKey;
        private BrowserFactory browserFactory;

        /**
         * Creates new builder instance with the defaults initialized.
         */
        public Builder() {
            this.timeoutMs = DEFAULT_TIMEOUT_MS;
            this.port = DEFAULT_SSL_PORT;
            this.useSsl = true;
        }

        /**
         * Sets the host name of the Token Gateway Service to connect to.
         *
         * @param hostName host name, e.g. 'api.token.io'
         * @return this builder instance
         */
        public Builder hostName(String hostName) {
            this.hostName = hostName;
            return this;
        }

        /**
         * Sets the port of the Token Gateway Service to connect to.
         *
         * @param port port number
         * @return this builder instance
         */
        public Builder port(int port) {
            this.port = port;
            this.useSsl = port == DEFAULT_SSL_PORT;
            return this;
        }

        /**
         * Sets Token cluster to connect to.
         *
         * @param cluster {@link TokenCluster} instance.
         * @return this builder instance
         */
        public Builder connectTo(TokenCluster cluster) {
            this.tokenCluster = cluster;
            this.hostName = cluster.url();
            return this;
        }

        /**
         * Sets timeoutMs that is used for the RPC calls.
         *
         * @param timeoutMs RPC call timeoutMs
         * @return this builder instance
         */
        public Builder timeout(long timeoutMs) {
            this.timeoutMs = timeoutMs;
            return this;
        }

        /**
         * Sets the keystore to be used with the SDK.
         *
         * @param keyStore the keystore to be used
         * @return this builder instance
         */
        public Builder withKeyStore(KeyStore keyStore) {
            this.cryptoEngine = new TokenCryptoEngineFactory(keyStore);
            return this;
        }

        /**
         * Sets the crypto engine to be used with the SDK.
         *
         * @param cryptoEngineFactory the crypto engine factory to use
         * @return this builder instance
         */
        public Builder withCryptoEngine(CryptoEngineFactory cryptoEngineFactory) {
            this.cryptoEngine = cryptoEngineFactory;
            return this;
        }

        /**
         * Sets the developer key to be used with the SDK.
         *
         * @param devKey developer key
         * @return this builder instance
         */
        public Builder devKey(String devKey) {
            this.devKey = devKey;
            return this;
        }

        /**
         * Sets the browser factory to be used with the SDK.
         *
         * @param browserFactory browser factory
         * @return this builder instance
         */
        public Builder withBrowserFactory(BrowserFactory browserFactory) {
            this.browserFactory = browserFactory;
            return this;
        }

        /**
         * Builds and returns a new {@link TokenIO} instance.
         *
         * @return {@link TokenIO} instance
         */
        public TokenIO build() {
            return buildAsync().sync();
        }

        /**
         * Builds and returns a new {@link TokenIOAsync} instance.
         *
         * @return {@link TokenIO} instance
         */
        public TokenIOAsync buildAsync() {
            if (devKey == null || devKey.isEmpty()) {
                throw new StatusRuntimeException(INVALID_ARGUMENT
                        .withDescription("Please provide a developer key."
                                + " Contact Token for more details."));
            }

            Metadata headers = new Metadata();
            headers.put(
                    Metadata.Key.of("token-sdk", ASCII_STRING_MARSHALLER),
                    "java");
            headers.put(
                    Metadata.Key.of("token-sdk-version", ASCII_STRING_MARSHALLER),
                    TokenVersion.getVersion());
            headers.put(
                    Metadata.Key.of("token-dev-key", ASCII_STRING_MARSHALLER),
                    devKey);
            return new TokenIOAsync(
                    RpcChannelFactory
                            .builder(hostName, port, useSsl)
                            .withTimeout(timeoutMs)
                            .withMetadata(headers)
                            .build(),
                    cryptoEngine != null
                            ? cryptoEngine
                            : new TokenCryptoEngineFactory(new InMemoryKeyStore()),
                    devKey,
                    tokenCluster == null ? SANDBOX : tokenCluster,
                    browserFactory);
        }
    }

    private class MemberFunction implements Function<MemberAsync, Member> {
        public Member apply(MemberAsync memberAsync) {
            return memberAsync.sync();
        }
    }
}<|MERGE_RESOLUTION|>--- conflicted
+++ resolved
@@ -160,7 +160,6 @@
     }
 
     /**
-<<<<<<< HEAD
      * Looks up member id for a given alias.
      *
      * @param alias alias to check
@@ -172,10 +171,7 @@
     }
 
     /**
-     * Creates a new business-use Token member with a set of auto-generated keys and alias.
-=======
      * Creates a new Token member with a set of auto-generated keys, an alias, and member type.
->>>>>>> 0c0adf84
      *
      * @param alias nullable member alias to use, must be unique. If null, then no alias will
      *     be created with the member.
@@ -227,7 +223,6 @@
     }
 
     /**
-<<<<<<< HEAD
      * Creates a new personal-use Token member with a set of auto generated keys, the
      * given alias and a realm.
      *
@@ -242,10 +237,7 @@
     }
 
     /**
-     * Creates a new personal-use Token member with a set of auto generated keys and no alias.
-=======
      * Creates a new business-use Token member with a set of auto-generated keys and alias.
->>>>>>> 0c0adf84
      *
      * @param alias alias to associated with member
      * @return newly created member
