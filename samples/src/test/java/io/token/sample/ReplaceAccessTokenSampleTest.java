package io.token.sample;

import static io.token.sample.CreateAndEndorseAccessTokenSample.createAccessToken;
import static io.token.sample.ReplaceAccessTokenSample.findAccessToken;
import static io.token.sample.ReplaceAccessTokenSample.replaceAccessToken;
import static io.token.sample.TestUtil.createClient;
import static io.token.sample.TestUtil.randomAlias;
import static io.token.sample.TestUtil.waitUntil;
import static org.assertj.core.api.Assertions.assertThat;
import static org.assertj.core.api.Assertions.assertThatCode;

import io.token.Member;
import io.token.TokenIO;
import io.token.proto.common.alias.AliasProtos.Alias;
import io.token.proto.common.token.TokenProtos.Token;

import java.util.ArrayList;
import java.util.Optional;

import org.junit.Test;

public class ReplaceAccessTokenSampleTest {
    private static final int TOKEN_LOOKUP_TIMEOUT_MS = 60000;
<<<<<<< HEAD
    private static final int TOKEN_LOOKUP_POLL_FREQUENCY_MS = 500;
=======
    private static final int TOKEN_LOOKUP_POLL_FREQUENCY_MS = 5000;
>>>>>>> cca240ed

    @Test
    public void getAccessTokensTest() {
        System.out.printf("\nTEST getAccessTokensTest \n");
        try (TokenIO tokenIO = createClient()) {
            Member grantor = tokenIO.createMember(randomAlias());
            Alias granteeAlias = randomAlias();
            Member grantee = tokenIO.createMember(granteeAlias);
            System.out.printf("  createAccessToken() \n");
            Token createdToken = createAccessToken(grantor, granteeAlias);
<<<<<<< HEAD
            waitUntil(TOKEN_LOOKUP_TIMEOUT_MS, TOKEN_LOOKUP_POLL_FREQUENCY_MS, 2, () -> {
                System.out.printf("  waitUntil iter \n");
=======

            waitUntil(TOKEN_LOOKUP_TIMEOUT_MS, TOKEN_LOOKUP_POLL_FREQUENCY_MS, 1, () -> {
>>>>>>> cca240ed
                Optional<Token> foundToken = findAccessToken(grantor, granteeAlias);
                assertThat(foundToken).isPresent();
                assertThat(foundToken.get().getId()).isEqualTo(createdToken.getId());
            });
        }
    }

    @Test
    public void replaceAccessTokenTest() {
        System.out.printf("\nTEST replaceAccessTokenTest \n");
        try (TokenIO tokenIO = createClient()) {
            Member grantor = tokenIO.createMember(randomAlias());
            Alias granteeAlias = randomAlias();
            Member grantee = tokenIO.createMember(granteeAlias);
            System.out.printf("  createAccessToken() \n");
            Token createdToken = createAccessToken(grantor, granteeAlias);
            System.out.printf("  first waitUntil loop \n");
            ArrayList<Token> foundList = new ArrayList();
            waitUntil(TOKEN_LOOKUP_TIMEOUT_MS, TOKEN_LOOKUP_POLL_FREQUENCY_MS, 2, () -> {
                System.out.printf("  + waitUntil iter \n");
                Optional<Token> foundToken = findAccessToken(grantor, granteeAlias);
                assertThat(foundToken).isPresent();
                foundList.add(foundToken.get());
            });
            System.out.printf("  inner waitUntil loop \n");
            waitUntil(TOKEN_LOOKUP_TIMEOUT_MS, TOKEN_LOOKUP_POLL_FREQUENCY_MS, 2, () -> {
                System.out.printf("  + waitUntil iter \n");
                assertThatCode(() -> {
                    replaceAccessToken(grantor, granteeAlias, foundList.get(0));
                }).doesNotThrowAnyException();
            });
            System.out.printf("  3rd waitUntil loop \n");
            waitUntil(TOKEN_LOOKUP_TIMEOUT_MS, TOKEN_LOOKUP_POLL_FREQUENCY_MS, 2, () -> {
                System.out.printf("  + waitUntil iter \n");
                Optional<Token> foundToken = findAccessToken(grantor, granteeAlias);
                assertThat(foundToken).isPresent();
                assertThat(foundToken.get().getPayload().getAccess().getResourcesCount())
                        .isEqualTo(2);
            });
        }
    }

    @Test
    public void replaceAndEndorseAccessTokenTest() {
        System.out.printf("\nTEST replaceAndEndorseAccessTokenTest \n");
        try (TokenIO tokenIO = createClient()) {
            Member grantor = tokenIO.createMember(randomAlias());
            Alias granteeAlias = randomAlias();
            Member grantee = tokenIO.createMember(granteeAlias);
            System.out.printf("  createAccessToken() \n");
            Token createdToken = createAccessToken(grantor, granteeAlias);
            System.out.printf("  first waitUntil loop \n");
            ArrayList<Token> foundList = new ArrayList();
            waitUntil(TOKEN_LOOKUP_TIMEOUT_MS, TOKEN_LOOKUP_POLL_FREQUENCY_MS, 2, () -> {
                System.out.printf("  + waitUntil iter \n");
                Optional<Token> foundToken = findAccessToken(grantor, granteeAlias);
                assertThat(foundToken).isPresent();
                foundList.add(foundToken.get());
            });
            System.out.printf("  2nd waitUntil loop \n");
            waitUntil(TOKEN_LOOKUP_TIMEOUT_MS, TOKEN_LOOKUP_POLL_FREQUENCY_MS, 2, () -> {
                System.out.printf("  + waitUntil iter \n");
                System.out.printf("  inner waitUntil loop \n");
                assertThatCode(() -> {
                    ReplaceAccessTokenSample.replaceAndEndorseAccessToken(
                            grantor,
                            granteeAlias,
                            foundList.get(0));
                }).doesNotThrowAnyException();
            });
            System.out.printf("  2nd waitUntil loop \n");
            waitUntil(TOKEN_LOOKUP_TIMEOUT_MS, TOKEN_LOOKUP_POLL_FREQUENCY_MS, 2, () -> {
                System.out.printf("  + waitUntil iter \n");
                Optional<Token> foundToken = findAccessToken(grantor, granteeAlias);
                assertThat(foundToken).isPresent();
                assertThat(foundToken.get().getPayload().getAccess().getResourcesCount())
                        .isEqualTo(2);
            });
        }
    }
}<|MERGE_RESOLUTION|>--- conflicted
+++ resolved
@@ -21,11 +21,7 @@
 
 public class ReplaceAccessTokenSampleTest {
     private static final int TOKEN_LOOKUP_TIMEOUT_MS = 60000;
-<<<<<<< HEAD
-    private static final int TOKEN_LOOKUP_POLL_FREQUENCY_MS = 500;
-=======
     private static final int TOKEN_LOOKUP_POLL_FREQUENCY_MS = 5000;
->>>>>>> cca240ed
 
     @Test
     public void getAccessTokensTest() {
@@ -36,13 +32,7 @@
             Member grantee = tokenIO.createMember(granteeAlias);
             System.out.printf("  createAccessToken() \n");
             Token createdToken = createAccessToken(grantor, granteeAlias);
-<<<<<<< HEAD
-            waitUntil(TOKEN_LOOKUP_TIMEOUT_MS, TOKEN_LOOKUP_POLL_FREQUENCY_MS, 2, () -> {
-                System.out.printf("  waitUntil iter \n");
-=======
-
             waitUntil(TOKEN_LOOKUP_TIMEOUT_MS, TOKEN_LOOKUP_POLL_FREQUENCY_MS, 1, () -> {
->>>>>>> cca240ed
                 Optional<Token> foundToken = findAccessToken(grantor, granteeAlias);
                 assertThat(foundToken).isPresent();
                 assertThat(foundToken.get().getId()).isEqualTo(createdToken.getId());
