--- conflicted
+++ resolved
@@ -28,24 +28,19 @@
 import static java.util.Collections.singletonList;
 import static org.apache.commons.lang3.builder.ToStringBuilder.reflectionToString;
 
-import com.google.common.io.BaseEncoding;
 import io.reactivex.Completable;
 import io.reactivex.Observable;
 import io.reactivex.functions.Function;
 import io.token.TokenClient.TokenCluster;
 import io.token.exceptions.InvalidRealmException;
 import io.token.exceptions.NoAliasesFoundException;
-import io.token.exceptions.NoRealmFoundException;
 import io.token.proto.PagedList;
 import io.token.proto.common.account.AccountProtos;
 import io.token.proto.common.alias.AliasProtos.Alias;
 import io.token.proto.common.bank.BankProtos.BankInfo;
-<<<<<<< HEAD
+import io.token.proto.common.blob.BlobProtos.Blob;
 import io.token.proto.common.eidas.EidasProtos;
 import io.token.proto.common.eidas.EidasProtos.VerifyEidasPayload;
-=======
-import io.token.proto.common.blob.BlobProtos.Blob;
->>>>>>> c2e055c6
 import io.token.proto.common.member.MemberProtos;
 import io.token.proto.common.member.MemberProtos.MemberAliasOperation;
 import io.token.proto.common.member.MemberProtos.MemberOperation;
@@ -300,16 +295,12 @@
                         .setRealm(partnerId)
                         .build();
             }
-<<<<<<< HEAD
-=======
 
             if (realmId != null) {
                 alias = alias.toBuilder()
                         .setRealmId(realmId)
                         .build();
             }
-
->>>>>>> c2e055c6
             operations.add(Util.toAddAliasOperation(alias));
             metadata.add(Util.toAddAliasOperationMetadata(alias));
         }
