package io.token;


import static io.token.testing.sample.Sample.string;
import static org.assertj.core.api.Assertions.assertThat;
import static org.assertj.core.api.Assertions.assertThatThrownBy;

import com.google.protobuf.ByteString;
import com.typesafe.config.ConfigException;
import io.token.common.LinkedAccount;
import io.token.common.TokenRule;
import io.token.proto.common.blob.BlobProtos.Attachment;
import io.token.proto.common.blob.BlobProtos.Blob;
import io.token.proto.common.security.SecurityProtos;
import io.token.proto.common.token.TokenProtos.Token;

import java.io.File;
import java.io.IOException;
import java.nio.file.Files;
import java.nio.file.Path;
import java.nio.file.Paths;
import java.util.Random;

import org.junit.Before;
import org.junit.Rule;
import org.junit.Test;

public class TransferTokenBuilderTest {
    @Rule public TokenRule rule = new TokenRule();

    private LinkedAccount payerAccount;
    private Member payer;
    private LinkedAccount payeeAccount;
    private Member payee;

    @Before
    public void before() {
        this.payerAccount = rule.linkedAccount();
        this.payer = payerAccount.getMember();

        this.payeeAccount = rule.linkedAccount();
        this.payee = payeeAccount.getMember();
    }

    @Test
    public void basicToken() {
        payerAccount.createTransferToken(100.0, payeeAccount)
                .setRedeemerUsername(payee.firstUsername())
                .setDescription("book purchase")
                .execute();
    }

    @Test
    public void noSource() {
        assertThatThrownBy(() -> payer.createTransferToken(100.0, payerAccount.getCurrency())
                .setRedeemerUsername(payee.firstUsername())
                .setDescription("book purchase")
                .execute());
    }

    @Test
    public void noRedeemer() {
        assertThatThrownBy(() -> payerAccount.createTransferToken(100.0, payeeAccount)
                .setDescription("book purchase")
                .execute());
    }

    @Test
    public void blobs() {
        byte[] randomData1 = new byte[100];
        new Random().nextBytes(randomData1);

        Attachment attachment = payer.createBlob(payer.memberId(), string(), string(), randomData1);

        Token token = payerAccount.createTransferToken(100.0, payeeAccount)
                .setRedeemerUsername(payee.firstUsername())
                .setDescription("book purchase")
                .addAttachment(attachment)
                .execute();

        payer.endorseToken(token, SecurityProtos.Key.Level.STANDARD);

        Blob blob = payer.getTokenBlob(token.getId(), attachment.getBlobId());
        assertThat(blob.getId()).isEqualTo(attachment.getBlobId());
        assertThat(blob.getPayload().getName()).isEqualTo(attachment.getName());
    }

    @Test
    public void blobs_direct() throws IOException {
        byte[] randomData1 = new byte[100];
        byte[] randomData2 = new byte[300];
        byte[] randomData3 = new byte[500];
        byte[] randomData4 = new byte[100];

<<<<<<< HEAD
        new Random().nextBytes(randomData1);
        new Random().nextBytes(randomData2);
        new Random().nextBytes(randomData3);
        new Random().nextBytes(randomData4);

        Token token = payerAccount.createTransferToken(100.0)
=======
        Token token = payerAccount.createTransferToken(100.0, payeeAccount)
>>>>>>> d23586a9
                .setRedeemerUsername(payee.firstUsername())
                .setDescription("book purchase")
                .addAttachment(payer.memberId(), string(), string(), randomData1)
                .addAttachment(payer.memberId(), string(), string(), randomData2)
                .addAttachment(payer.memberId(), string(), string(), randomData3)
                .addAttachment(payer.memberId(), string(), string(), randomData4)
                .execute();

        payer.endorseToken(token, SecurityProtos.Key.Level.STANDARD);

        Blob blob = payer.getTokenBlob(
                token.getId(),
                token.getPayload().getTransfer().getAttachments(3).getBlobId());
        boolean eq1 = blob.getPayload().getData().equals(ByteString.copyFrom(randomData1));
        boolean eq2 = blob.getPayload().getData().equals(ByteString.copyFrom(randomData2));
        boolean eq3 = blob.getPayload().getData().equals(ByteString.copyFrom(randomData3));
        boolean eq4 = blob.getPayload().getData().equals(ByteString.copyFrom(randomData4));
        assertThat(eq1 || eq2 || eq3 || eq4);
    }

    @Test
    public void full() {
        payerAccount.createTransferToken(100.0, payeeAccount)
                .setRedeemerUsername(payee.firstUsername())
                .setEffectiveAtMs(System.currentTimeMillis() + 10000)
                .setExpiresAtMs(System.currentTimeMillis() + 1000000)
                .setChargeAmount(40)
                .setDescription("book purchase")
                .execute();
    }
}<|MERGE_RESOLUTION|>--- conflicted
+++ resolved
@@ -92,16 +92,12 @@
         byte[] randomData3 = new byte[500];
         byte[] randomData4 = new byte[100];
 
-<<<<<<< HEAD
         new Random().nextBytes(randomData1);
         new Random().nextBytes(randomData2);
         new Random().nextBytes(randomData3);
         new Random().nextBytes(randomData4);
 
-        Token token = payerAccount.createTransferToken(100.0)
-=======
         Token token = payerAccount.createTransferToken(100.0, payeeAccount)
->>>>>>> d23586a9
                 .setRedeemerUsername(payee.firstUsername())
                 .setDescription("book purchase")
                 .addAttachment(payer.memberId(), string(), string(), randomData1)
