/**
 * Copyright (c) 2019 Token, Inc.
 * <p>
 * Permission is hereby granted, free of charge, to any person obtaining a copy
 * of this software and associated documentation files (the "Software"), to deal
 * in the Software without restriction, including without limitation the rights
 * to use, copy, modify, merge, publish, distribute, sublicense, and/or sell
 * copies of the Software, and to permit persons to whom the Software is
 * furnished to do so, subject to the following conditions:
 * <p>
 * The above copyright notice and this permission notice shall be included in
 * all copies or substantial portions of the Software.
 * <p>
 * THE SOFTWARE IS PROVIDED "AS IS", WITHOUT WARRANTY OF ANY KIND, EXPRESS OR
 * IMPLIED, INCLUDING BUT NOT LIMITED TO THE WARRANTIES OF MERCHANTABILITY,
 * FITNESS FOR A PARTICULAR PURPOSE AND NONINFRINGEMENT. IN NO EVENT SHALL THE
 * AUTHORS OR COPYRIGHT HOLDERS BE LIABLE FOR ANY CLAIM, DAMAGES OR OTHER
 * LIABILITY, WHETHER IN AN ACTION OF CONTRACT, TORT OR OTHERWISE, ARISING FROM,
 * OUT OF OR IN CONNECTION WITH THE SOFTWARE OR THE USE OR OTHER DEALINGS IN
 * THE SOFTWARE.
 */

package io.token.user;

import static io.token.proto.common.account.AccountProtos.BankAccount.AccountCase.BANK;
import static io.token.proto.common.account.AccountProtos.BankAccount.AccountCase.TOKEN;
import static io.token.proto.common.token.TokenProtos.TokenPayload.BodyCase.TRANSFER;
import static io.token.proto.common.token.TokenProtos.TokenRequestPayload.RequestBodyCase.TRANSFER_BODY;
import static io.token.util.Util.generateNonce;

import io.reactivex.Observable;
import io.token.proto.common.account.AccountProtos.BankAccount;
import io.token.proto.common.account.AccountProtos.BankAccount.AccountCase;
import io.token.proto.common.alias.AliasProtos.Alias;
import io.token.proto.common.providerspecific.ProviderSpecific.ProviderTransferMetadata;
import io.token.proto.common.token.TokenProtos.ActingAs;
import io.token.proto.common.token.TokenProtos.Token;
import io.token.proto.common.token.TokenProtos.TokenMember;
import io.token.proto.common.token.TokenProtos.TokenPayload;
import io.token.proto.common.token.TokenProtos.TokenRequest;
import io.token.proto.common.token.TokenProtos.TokenRequestPayload;
import io.token.proto.common.token.TokenProtos.TransferBody;
import io.token.proto.common.transferinstructions.TransferInstructionsProtos.TransferDestination;
import io.token.proto.common.transferinstructions.TransferInstructionsProtos.TransferEndpoint;
import io.token.proto.common.transferinstructions.TransferInstructionsProtos.TransferInstructions;

import java.time.LocalDate;
import java.time.format.DateTimeFormatter;
import java.util.Arrays;
import java.util.List;

import org.slf4j.Logger;
import org.slf4j.LoggerFactory;

/**
 * This class is used to build a transfer token. The required parameters are member, amount (which
 * is the lifetime amount of the token), and currency. One source of funds must be set: either
 * accountId or BankAuthorization. Finally, a redeemer must be set, specified by either alias
 * or memberId.
 */
public final class TransferTokenBuilder {
    private static final Logger logger = LoggerFactory.getLogger(TransferTokenBuilder.class);
    private static final int REF_ID_MAX_LENGTH = 18;

    private final Member member;
    private final TokenPayload.Builder payload;

    // Token request ID
    private String tokenRequestId;

    /**
     * Creates the builder object.
     *
     * @param member payer of the token
     * @param amount lifetime amount of the token
     * @param currency currency of the token
     */
    public TransferTokenBuilder(
            Member member,
            double amount,
            String currency) {
        this.member = member;
        this.payload = TokenPayload.newBuilder()
                .setVersion("1.0")
                .setTransfer(TransferBody.newBuilder()
                        .setCurrency(currency)
                        .setLifetimeAmount(Double.toString(amount)));

        if (member != null) {
            from(member.memberId());
            List<Alias> aliases = member.aliases().blockingSingle();
            if (!aliases.isEmpty()) {
                payload.getFromBuilder().setAlias(aliases.get(0));
            }
        }
    }

    /**
     * Creates the builder object from a token request.
     *
     * @param member payer of the token
     * @param tokenRequest token request
     */
    public TransferTokenBuilder(Member member, TokenRequest tokenRequest) {
        if (tokenRequest.getRequestPayload().getRequestBodyCase() != TRANSFER_BODY) {
            throw new IllegalArgumentException("Require token request with transfer body.");
        }
        if (!tokenRequest.getRequestPayload().hasTo()) {
            throw new IllegalArgumentException("No payee on token request");
        }
        this.member = member;
        TokenRequestPayload.TransferBody transferBody = tokenRequest.getRequestPayload()
                .getTransferBody();
        this.payload = TokenPayload.newBuilder()
                .setVersion("1.0")
                .setRefId(tokenRequest.getRequestPayload().getRefId())
                .setFrom(tokenRequest.getRequestOptions().hasFrom()
                        ? tokenRequest.getRequestOptions().getFrom()
                        : TokenMember.newBuilder().setId(member.memberId()).build())
                .setTo(tokenRequest.getRequestPayload().getTo())
                .setDescription(tokenRequest.getRequestPayload().getDescription())
                .setReceiptRequested(tokenRequest.getRequestOptions().getReceiptRequested())
                .setTokenRequestId(tokenRequest.getId())
                .setTransfer(TransferBody.newBuilder()
                        .setLifetimeAmount(transferBody.getLifetimeAmount())
                        .setCurrency(transferBody.getCurrency())
                        .setAmount(transferBody.getAmount())
                        .setConfirmFunds(transferBody.getConfirmFunds())
                        .setInstructions(transferBody.hasInstructions()
                                ? transferBody.getInstructions()
                                // for backwards compatibility
                                : TransferInstructions.newBuilder()
                                        .addAllDestinations(transferBody.getDestinationsList())
                                        .build()));
        if (tokenRequest.getRequestPayload().hasActingAs()) {
            this.payload.setActingAs(tokenRequest.getRequestPayload().getActingAs());
        }
        this.tokenRequestId = tokenRequest.getId();
    }

    /**
     * Creates the builder object from a token payload.
     *
     * @param member payer of the token
     * @param tokenPayload token payload
     */
    public TransferTokenBuilder(Member member, TokenPayload tokenPayload) {
        if (tokenPayload.getBodyCase() != TRANSFER) {
            throw new IllegalArgumentException("Require token payload with transfer body.");
        }
        if (!tokenPayload.hasTo()) {
            throw new IllegalArgumentException("No payee on token payload");
        }
        this.member = member;
        this.payload = tokenPayload.toBuilder();

        if (!this.payload.hasFrom()) {
            this.payload.setFrom(TokenMember.newBuilder().setId(member.memberId()));
        }
    }

    /**
     * Creates the builder object.
     *
     * @param amount lifetime amount of the token
     * @param currency currency of the token
     */
    public TransferTokenBuilder(double amount, String currency) {
        this(null, amount, currency);
    }

    /**
     * Adds a source accountId to the token.
     *
     * @param accountId source accountId
     * @return builder
     */
    public TransferTokenBuilder setAccountId(String accountId) {
        payload.getTransferBuilder()
                .getInstructionsBuilder()
                .getSourceBuilder()
                .setAccount(BankAccount.newBuilder()
                        .setToken(BankAccount.Token.newBuilder()
                                .setAccountId(accountId)
                                .setMemberId(member.memberId()))
                        .build());
        return this;
    }

    /**
     * Sets the source custom authorization.
     *
     * @param bankId source bank ID
     * @param authorization source custom authorization
     * @return builder
     */
    public TransferTokenBuilder setCustomAuthorization(String bankId, String authorization) {
        payload.getTransferBuilder()
                .getInstructionsBuilder()
                .getSourceBuilder()
                .setAccount(BankAccount.newBuilder()
                        .setCustom(BankAccount.Custom.newBuilder()
                                .setBankId(bankId)
                                .setPayload(authorization)
                                .build())
                        .build());
        return this;
    }

    /**
     * Sets the expiration date.
     *
     * @param expiresAtMs expiration date in ms.
     * @return builder
     */
    public TransferTokenBuilder setExpiresAtMs(long expiresAtMs) {
        payload.setExpiresAtMs(expiresAtMs);
        return this;
    }

    /**
     * Sets the effective date.
     *
     * @param effectiveAtMs effective date in ms.
     * @return builder
     */
    public TransferTokenBuilder setEffectiveAtMs(long effectiveAtMs) {
        payload.setEffectiveAtMs(effectiveAtMs);
        return this;
    }

    /**
     * Sets the time after which endorse is no longer possible.
     *
     * @param endorseUntilMs endorse until, in milliseconds.
     * @return builder
     */
    public TransferTokenBuilder setEndorseUntilMs(long endorseUntilMs) {
        payload.setEndorseUntilMs(endorseUntilMs);
        return this;
    }

    /**
     * Sets the maximum amount per charge.
     *
     * @param chargeAmount amount
     * @return builder
     */
    public TransferTokenBuilder setChargeAmount(double chargeAmount) {
        payload.getTransferBuilder()
                .setAmount(Double.toString(chargeAmount));
        return this;
    }

    /**
     * Sets the description.
     *
     * @param description description
     * @return builder
     */
    public TransferTokenBuilder setDescription(String description) {
        payload.setDescription(description);
        return this;
    }

    /**
     * Adds a transfer source.
     *
     * @param source the source
     * @return builder
     */
    public TransferTokenBuilder setSource(TransferEndpoint source) {
        payload.getTransferBuilder()
                .getInstructionsBuilder()
                .setSource(source);
        return this;
    }

    /**
     * Adds a transfer destination.
     *
     * @param destination destination
     * @return builder
     */
    @Deprecated
    public TransferTokenBuilder addDestination(TransferEndpoint destination) {
        payload.getTransferBuilder()
                .getInstructionsBuilder()
                .addDestinations(destination);
        return this;
    }

    /**
     * Adds a transfer destination.
     *
     * @param destination destination
     * @return builder
     */
    public TransferTokenBuilder addDestination(TransferDestination destination) {
        payload.getTransferBuilder()
                .getInstructionsBuilder()
                .addTransferDestinations(destination);
        return this;
    }

    /**
     * Sets the alias of the payee.
     *
     * @param toAlias alias
     * @return builder
     */
    public TransferTokenBuilder setToAlias(Alias toAlias) {
        payload.getToBuilder()
                .setAlias(toAlias);
        return this;
    }

    /**
     * Sets the memberId of the payee.
     *
     * @param toMemberId memberId
     * @return builder
     */
    public TransferTokenBuilder setToMemberId(String toMemberId) {
        payload.getToBuilder().setId(toMemberId);
        return this;
    }

    /**
     * Sets the reference ID of the token.
     *
     * @param refId the reference Id, at most 18 characters long
     * @return builder
     */
    public TransferTokenBuilder setRefId(String refId) {
        if (refId.length() > REF_ID_MAX_LENGTH) {
            throw new IllegalArgumentException(String.format(
                    "The length of the refId is at most %s, got: %s",
                    REF_ID_MAX_LENGTH,
                    refId.length()));
        }
        payload.setRefId(refId);
        return this;
    }

    /**
     * Sets acting as on the token.
     *
     * @param actingAs entity the redeemer is acting on behalf of
     * @return builder
     */
    public TransferTokenBuilder setActingAs(ActingAs actingAs) {
        payload.setActingAs(actingAs);
        return this;
    }

    /**
     * Sets the token request ID.
     *
     * @param tokenRequestId token request id
     * @return builder
     */
    public TransferTokenBuilder setTokenRequestId(String tokenRequestId) {
        payload.setTokenRequestId(tokenRequestId);
        this.tokenRequestId = tokenRequestId;
        return this;
    }

    /**
     * Sets the flag indicating whether a receipt is requested.
     *
     * @param receiptRequested receipt requested flag
     * @return builder
     */
    public TransferTokenBuilder setReceiptRequested(boolean receiptRequested) {
        payload.setReceiptRequested(receiptRequested);
        return this;
    }

    /**
     * Sets the execution date of the transfer. Used for future-dated payments.
     *
     * @param executionDate execution date
     * @return builder
     */
    public TransferTokenBuilder setExecutionDate(LocalDate executionDate) {
        payload.getTransferBuilder()
                .setExecutionDate(executionDate.format(DateTimeFormatter.BASIC_ISO_DATE))
                .build();
        return this;
    }

    /**
     * Sets provider transfer metadata.
     *
     * @param metadata the metadata
     * @return builder
     */
    public TransferTokenBuilder setProviderTransferMetadata(ProviderTransferMetadata metadata) {
        payload.getTransferBuilder()
                .getInstructionsBuilder()
                .getMetadataBuilder()
                .setProviderTransferMetadata(metadata);
        return this;
    }

    /**
<<<<<<< HEAD
     * Sets whether CAF should be attempted before transfer.
     *
     * @param confirmFunds CAF flag
     * @return builder
     */
    public TransferTokenBuilder setConfirmFunds(boolean confirmFunds) {
        payload.getTransferBuilder()
                .setConfirmFunds(confirmFunds);
=======
     * Sets the ultimate party to which the money is due.
     *
     * @param ultimateCreditor the ultimate creditor
     * @return builder
     */
    public TransferTokenBuilder setUltimateCreditor(String ultimateCreditor) {
        payload.getTransferBuilder()
                .getInstructionsBuilder()
                .getMetadataBuilder()
                .setUltimateCreditor(ultimateCreditor);
        return this;
    }

    /**
     * Sets ultimate party that owes the money to the (ultimate) creditor.
     *
     * @param ultimateDebtor the ultimate debtor
     * @return builder
     */
    public TransferTokenBuilder setUltimateDebtor(String ultimateDebtor) {
        payload.getTransferBuilder()
                .getInstructionsBuilder()
                .getMetadataBuilder()
                .setUltimateDebtor(ultimateDebtor);
        return this;
    }

    /**
     * Sets the purpose code. Refer to ISO 20022 external code sets.
     *
     * @param purposeCode the purpose code
     * @return builder
     */
    public TransferTokenBuilder setPurposeCode(String purposeCode) {
        payload.getTransferBuilder()
                .getInstructionsBuilder()
                .getMetadataBuilder()
                .setPurposeCode(purposeCode);
>>>>>>> 9a595492
        return this;
    }

    TransferTokenBuilder from(String memberId) {
        payload.setFrom(TokenMember.newBuilder().setId(memberId));
        return this;
    }

    /**
     * Builds a token payload, without uploading blobs or attachments.
     *
     * @return token payload
     */
    public TokenPayload buildPayload() {
        if (payload.getRefId().isEmpty()) {
            logger.warn("refId is not set. A random ID will be used.");
            payload.setRefId(generateNonce());
        }
        return payload.build();
    }

    /**
     * DEPRECATED: Use {@link Member#prepareTransferToken(TransferTokenBuilder)} and
     * {@link Member#createToken(TokenPayload, List)} instead.
     *
     * <p>Executes the request asynchronously.
     *
     * @return Token
     */
    @Deprecated
    public Observable<Token> execute() {
        AccountCase sourceCase =
                payload.getTransfer().getInstructions().getSource().getAccount().getAccountCase();
        if (!Arrays.asList(TOKEN, BANK).contains(sourceCase)) {
            throw new IllegalArgumentException("No source on token");
        }

        if (payload.getRefId().isEmpty()) {
            logger.warn("refId is not set. A random ID will be used.");
            payload.setRefId(generateNonce());
        }

        return member.createTransferToken(
                payload.build(),
                tokenRequestId != null ? tokenRequestId : "");
    }

    /**
     * DEPRECATED: Use {@link Member#prepareTransferToken(TransferTokenBuilder)} and
     * {@link Member#createToken(TokenPayload, List)} instead.
     *
     * <p>Executes the request, creating a token.
     *
     * @return Token
     */
    @Deprecated
    public Token executeBlocking() {
        return execute().blockingSingle();
    }
}<|MERGE_RESOLUTION|>--- conflicted
+++ resolved
@@ -405,7 +405,6 @@
     }
 
     /**
-<<<<<<< HEAD
      * Sets whether CAF should be attempted before transfer.
      *
      * @param confirmFunds CAF flag
@@ -414,7 +413,10 @@
     public TransferTokenBuilder setConfirmFunds(boolean confirmFunds) {
         payload.getTransferBuilder()
                 .setConfirmFunds(confirmFunds);
-=======
+        return this;
+    }
+
+    /**
      * Sets the ultimate party to which the money is due.
      *
      * @param ultimateCreditor the ultimate creditor
@@ -453,7 +455,6 @@
                 .getInstructionsBuilder()
                 .getMetadataBuilder()
                 .setPurposeCode(purposeCode);
->>>>>>> 9a595492
         return this;
     }
 
