--- conflicted
+++ resolved
@@ -2,17 +2,10 @@
 
 ext {
     ver = [
-<<<<<<< HEAD
         tokenProto: '1.0.254',
         tokenRpc: '1.0.66',
-        tokenSecurity: '1.0.30',
-        tokenUtil: '1.0.12',
-=======
-        tokenProto: '1.0.244',
-        tokenRpc: '1.0.65',
         tokenSecurity: '1.0.31',
         tokenUtil: '1.0.13',
->>>>>>> fbc13bc8
         retrofit: '2.2.0',
     ]
 }
