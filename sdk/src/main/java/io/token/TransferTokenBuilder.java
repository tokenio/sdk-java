--- conflicted
+++ resolved
@@ -269,7 +269,6 @@
     }
 
     /**
-<<<<<<< HEAD
      * Sets the referenceId of the token.
      *
      * @param refId referenceId
@@ -281,10 +280,7 @@
     }
 
     /**
-     * Sets the pricing (fees/fx) on the token
-=======
      * Sets the pricing (fees/fx) on the token.
->>>>>>> 0ef14396
      *
      * @param pricing pricing
      * @return builder
