package io.token;

import static java.util.stream.Collectors.toList;
import static org.assertj.core.api.Assertions.assertThat;

import com.google.common.util.concurrent.Uninterruptibles;
import io.token.proto.ProtoJson;
import io.token.proto.common.account.AccountProtos;
import io.token.proto.common.notification.NotificationProtos;
import io.token.proto.common.notification.NotificationProtos.Notification;
import io.token.proto.common.notification.NotificationProtos.NotifyStatus;
import io.token.proto.common.security.SecurityProtos;
import io.token.proto.common.security.SecurityProtos.SealedMessage;
import io.token.proto.common.subscriber.SubscriberProtos.Platform;
import io.token.proto.common.subscriber.SubscriberProtos.Subscriber;
import io.token.proto.common.token.TokenProtos.Token;
import io.token.proto.common.token.TokenProtos.TokenOperationResult;
import io.token.security.Keys;
import io.token.security.Signer;
import io.token.security.cipher.noop.NoopCipher;
import io.token.security.testing.KeystoreTestRule;
import io.token.util.Util;

import java.security.PublicKey;
import java.util.List;
import java.util.concurrent.TimeUnit;
import java.util.stream.Stream;
import org.apache.commons.lang3.RandomStringUtils;
import org.junit.Before;
import org.junit.Ignore;
import org.junit.Rule;
import org.junit.Test;

<<<<<<< HEAD
import java.util.List;
import java.util.concurrent.TimeUnit;
import java.util.stream.Stream;

import static io.token.proto.common.notification.NotificationProtos.Notification.Status.DELIVERED;
import static java.util.stream.Collectors.toList;
import static org.assertj.core.api.Assertions.assertThat;

=======
>>>>>>> 1f02891a
public class NotificationsTest {
    @Rule public TokenRule rule = new TokenRule();
    @Rule public KeystoreTestRule keystoreRule = new KeystoreTestRule();
    private final Account payerAccount = rule.account();
    private final Account payeeAccount = rule.account();
    private final Member member = payerAccount.member();
    private final Member payee = payeeAccount.member();
    private List<SealedMessage> accountLinkPayloads;

    @Before
    public void setup() {
        NoopCipher cipher = new NoopCipher();

        String checking = ProtoJson.toJson(AccountProtos.AccountLinkPayload.newBuilder()
                .setAccountName("Checking")
                .setAccountNumber("iban:checking")
                .build());

        String saving = ProtoJson.toJson(AccountProtos.AccountLinkPayload.newBuilder()
                .setAccountName("Saving")
                .setAccountNumber("iban:saving")
                .build());

        accountLinkPayloads = Stream.of(checking, saving)
                .map(cipher::encrypt)
                .collect(toList());
    }

    @Test
    public void sendNotification() {
        PublicKey key = keystoreRule.getSigningKey().getPublic();
        byte[] encodedKey = Keys.encodeKey(key);
        String username = member.usernames().get(0);
        String target = "0F7BF07748A12DE0C2393FD3731BFEB1484693DFA47A5C9614428BDF724548CD00";
        final Subscriber subscriber = member.subscribeToNotifications(target, Platform.IOS);
        rule.token().notifyLinkAccounts(username, "BofA", "Bank of America", accountLinkPayloads);
        rule.token().notifyAddKey(username, encodedKey, "Chrome 52.0");
        NotifyStatus res = rule.token().notifyLinkAccountsAndAddKey(
                username,
                "BofA",
                "Bank of America",
                accountLinkPayloads,
                encodedKey,
                "Chrome 52.0");
        assertThat(res).isEqualTo(NotifyStatus.ACCEPTED);
        List<Subscriber> subscriberList = member.getSubscribers();
        assertThat(subscriberList.size()).isEqualTo(1);

        member.unsubscribeFromNotifications(subscriber.getId());


        List<Subscriber> subscriberList2 = member.getSubscribers();
        assertThat(subscriberList2.size()).isEqualTo(0);

        rule.token().notifyAddKey(username, encodedKey, "Chrome 52.0");
    }

    @Test
    public void sendStepUpNotification() {
        PublicKey key = keystoreRule.getSigningKey().getPublic();
        Signer signer = keystoreRule.getSecretKeyStore().createSigner();
        Account payerAccount = rule.account();
        Member member = payerAccount.member();
        String target = "17D6F20C68314B508D71FC382162479746F0C41B9144FAE592162F43175444F4";
        member.subscribeToNotifications(target, Platform.IOS);
        member.approveKey(Keys.encodeKey(key), SecurityProtos.Key.Level.LOW);
        Member memberLow = rule.token().login(member.memberId(), signer);
        Token token = memberLow.createToken(
                56,
                "USD",
                payerAccount.id(),
                payee.firstUsername(),
                null);

        TokenOperationResult res = memberLow.endorseToken(token);
        assertThat(res.getStatus() == TokenOperationResult.Status.MORE_SIGNATURES_NEEDED);
    }

    @Ignore("Flaky test")
    @Test
    public void sendStepUpAccessNotification() {
        PublicKey key = keystoreRule.getSigningKey().getPublic();
        Signer signer = keystoreRule.getSecretKeyStore().createSigner();
        Account payerAccount = rule.account();
        Member member = payerAccount.member();
        String target = "17D6F20C68314B508D71FC382162479746F0C41B9144FAE592162F43175444F4";
        member.subscribeToNotifications(target, Platform.IOS);
        member.approveKey(Keys.encodeKey(key), SecurityProtos.Key.Level.LOW);
        Member memberLow = rule.token().login(member.memberId(), signer);
        Token token = memberLow.createAccessToken(AccessTokenBuilder
                .create(payee.firstUsername())
                .forAllAccounts());

        TokenOperationResult res = memberLow.endorseToken(token);
        assertThat(res.getStatus() == TokenOperationResult.Status.MORE_SIGNATURES_NEEDED);
    }

    @Test
    public void sendTransferProcessedNotification() {
        Account payerAccount = rule.account();
        Member member = payerAccount.member();
        String target = "0F7BF07748A12DE0C2393FD3731BFEB1484693DFA47A5C9614428BDF724548CD";
        member.subscribeToNotifications(target, Platform.IOS);
        Token token = member.createToken(20, "USD", payerAccount.id(), payee.firstUsername(), null);

        Token endorsed = member.endorseToken(token).getToken();
        payee.redeemToken(endorsed);
    }

    @Test
    public void getSubscriber() {
        String target = Util.generateNonce();
        Subscriber subscriber = member.subscribeToNotifications(target, Platform.TEST);

        Subscriber subscriber2 = member.getSubscriber(subscriber.getId());
        assertThat(subscriber.getId()).isEqualTo(subscriber2.getId());
        assertThat(subscriber.getTarget()).isEqualTo(subscriber2.getTarget());
        assertThat(subscriber.getPlatform()).isEqualTo(subscriber2.getPlatform());
    }

    @Test
    public void deliveryTest_TransferProcessed() {
        Account payerAccount = rule.account();
        Member member = payerAccount.member();
        String target = "0F7BF07748A12DE0C2393FD3731BFEB1484693DFA47A5C9614428BDF724548CD";
        member.subscribeToNotifications(target, Platform.TEST);
        member.subscribeToNotifications(target + "1", Platform.TEST);
        Token token = member.createToken(20, "USD", payerAccount.id(), payee.firstUsername(), null);
        Token t2 = member.createToken(20, "USD", payerAccount.id(), payee.firstUsername(), null);
        Token endorsed = member.endorseToken(token).getToken();
        Token endorsed2 = member.endorseToken(t2).getToken();
        payee.redeemToken(endorsed);
        payee.redeemToken(endorsed2);
        Uninterruptibles.sleepUninterruptibly(500, TimeUnit.MILLISECONDS);
        assertThat(member.getNotifications().size()).isEqualTo(4); // 2 subscribers, 2 transfers
    }

    @Test
    public void deliveryTest_StepUp() {
        PublicKey key = keystoreRule.getSigningKey().getPublic();
        Signer signer = keystoreRule.getSecretKeyStore().createSigner();
        Account payerAccount = rule.account();
        Member member = payerAccount.member();
        String target = "17D6F20C68314B508D71FC382162479746F0C41B9144FAE592162F43175444F4";
        member.subscribeToNotifications(target, Platform.TEST);
        member.subscribeToNotifications(target + "1", Platform.TEST);
        member.approveKey(Keys.encodeKey(key), SecurityProtos.Key.Level.LOW);
        Member memberLow = rule.token().login(member.memberId(), signer);
        Token token = memberLow.createToken(
                56,
                "USD",
                payerAccount.id(),
                payee.firstUsername(),
                null);
        Token token2 = memberLow.createToken(
                57,
                "USD",
                payerAccount.id(),
                payee.firstUsername(),
                null);

        TokenOperationResult res = memberLow.endorseToken(token);
        TokenOperationResult res2 = memberLow.endorseToken(token2);
        assertThat(res.getStatus() == TokenOperationResult.Status.MORE_SIGNATURES_NEEDED);
        assertThat(res2.getStatus() == TokenOperationResult.Status.MORE_SIGNATURES_NEEDED);
        Uninterruptibles.sleepUninterruptibly(500, TimeUnit.MILLISECONDS);
        assertThat(member.getNotifications().size()).isEqualTo(4); // 2 subscribers, 2 step ups
    }

    @Test
    public void deliveryTest_LinkAccounts() {
        Account payerAccount = rule.account();
        Member member = payerAccount.member();
        String username = RandomStringUtils.randomAlphabetic(30);
        member.addUsername(username);
        String target = "17D6F20C68314B508D71FC382162479746F0C41B9144FAE592162F43175444F4";
        member.subscribeToNotifications(target, Platform.TEST);
        member.subscribeToNotifications(target + "1", Platform.TEST);

        rule.token().notifyLinkAccounts(username, "BofA", "Bank of America", accountLinkPayloads);
        Uninterruptibles.sleepUninterruptibly(500, TimeUnit.MILLISECONDS);
        assertThat(member.getNotifications().size()).isEqualTo(2); // 2 subscribers, 2 step ups
    }

    @Test
    public void deliveryTest_LinkAccountsAndAddKey() {
        Account payerAccount = rule.account();
        Member member = payerAccount.member();
        SecretKey key = Crypto.generateSecretKey();
        String username = RandomStringUtils.randomAlphabetic(30);
        member.addUsername(username);
        String target = "17D6F20C68314B508D71FC382162479746F0C41B9144FAE592162F43175444F4";
        member.subscribeToNotifications(target, Platform.TEST);
        member.subscribeToNotifications(target + "1", Platform.TEST);

        rule.token().notifyLinkAccountsAndAddKey(username, "BofA", "Bank of America", accountLinkPayloads, key.getPublicKey(), "Chrome");
        Uninterruptibles.sleepUninterruptibly(500, TimeUnit.MILLISECONDS);
        assertThat(member.getNotifications().size()).isEqualTo(2); // 2 subscribers, 2 notifications
        assertThat(member.getNotifications().get(0).getStatus().equals(DELIVERED));
        assertThat(member.getNotifications().get(1).getStatus().equals(DELIVERED));
    }

    @Test
    public void getNotificationsEmpty() {
        Member member = payerAccount.member();
        assertThat(member.getNotifications().size()).isEqualTo(0);
    }

    @Test
    public void getNotificationFalse() {
        Member member = payerAccount.member();
        assertThat(member.getNotification("123456789")).isEqualTo(null);
    }

    @Test
    public void getNotificationTrue() {
        Member member = payerAccount.member();
        String username = RandomStringUtils.randomAlphabetic(30);
        member.addUsername(username);
        String target = "17D6F20C68314B508D71FC382162479746F0C41B9144FAE592162F43175444F4";
        member.subscribeToNotifications(target, Platform.TEST);
        rule.token().notifyLinkAccounts(username, "BofA", "Bank of America", accountLinkPayloads);
        List<Notification> notification = member.getNotifications();
        assertThat(member.getNotification(notification.get(0).getId()).getId()).isEqualTo(notification.get(0).getId());
    }

}<|MERGE_RESOLUTION|>--- conflicted
+++ resolved
@@ -1,12 +1,13 @@
 package io.token;
 
+import static io.token.proto.common.notification.NotificationProtos.Notification.Status.DELIVERED;
 import static java.util.stream.Collectors.toList;
 import static org.assertj.core.api.Assertions.assertThat;
+import static org.assertj.core.api.Assertions.assertThatExceptionThrownBy;
 
 import com.google.common.util.concurrent.Uninterruptibles;
 import io.token.proto.ProtoJson;
 import io.token.proto.common.account.AccountProtos;
-import io.token.proto.common.notification.NotificationProtos;
 import io.token.proto.common.notification.NotificationProtos.Notification;
 import io.token.proto.common.notification.NotificationProtos.NotifyStatus;
 import io.token.proto.common.security.SecurityProtos;
@@ -31,25 +32,15 @@
 import org.junit.Rule;
 import org.junit.Test;
 
-<<<<<<< HEAD
-import java.util.List;
-import java.util.concurrent.TimeUnit;
-import java.util.stream.Stream;
-
-import static io.token.proto.common.notification.NotificationProtos.Notification.Status.DELIVERED;
-import static java.util.stream.Collectors.toList;
-import static org.assertj.core.api.Assertions.assertThat;
-
-=======
->>>>>>> 1f02891a
 public class NotificationsTest {
     @Rule public TokenRule rule = new TokenRule();
-    @Rule public KeystoreTestRule keystoreRule = new KeystoreTestRule();
     private final Account payerAccount = rule.account();
     private final Account payeeAccount = rule.account();
+    @Rule public KeystoreTestRule keystoreRule = new KeystoreTestRule();
+    private List<SealedMessage> accountLinkPayloads;
+
     private final Member member = payerAccount.member();
     private final Member payee = payeeAccount.member();
-    private List<SealedMessage> accountLinkPayloads;
 
     @Before
     public void setup() {
@@ -230,14 +221,22 @@
     public void deliveryTest_LinkAccountsAndAddKey() {
         Account payerAccount = rule.account();
         Member member = payerAccount.member();
-        SecretKey key = Crypto.generateSecretKey();
         String username = RandomStringUtils.randomAlphabetic(30);
         member.addUsername(username);
         String target = "17D6F20C68314B508D71FC382162479746F0C41B9144FAE592162F43175444F4";
         member.subscribeToNotifications(target, Platform.TEST);
         member.subscribeToNotifications(target + "1", Platform.TEST);
 
-        rule.token().notifyLinkAccountsAndAddKey(username, "BofA", "Bank of America", accountLinkPayloads, key.getPublicKey(), "Chrome");
+        PublicKey key = keystoreRule.getSigningKey().getPublic();
+        byte[] encodedKey = Keys.encodeKey(key);
+        rule
+                .token()
+                .notifyLinkAccountsAndAddKey(username,
+                        "BofA",
+                        "Bank of America",
+                        accountLinkPayloads,
+                        encodedKey,
+                        "Chrome");
         Uninterruptibles.sleepUninterruptibly(500, TimeUnit.MILLISECONDS);
         assertThat(member.getNotifications().size()).isEqualTo(2); // 2 subscribers, 2 notifications
         assertThat(member.getNotifications().get(0).getStatus().equals(DELIVERED));
@@ -253,7 +252,10 @@
     @Test
     public void getNotificationFalse() {
         Member member = payerAccount.member();
-        assertThat(member.getNotification("123456789")).isEqualTo(null);
+        assertThatExceptionThrownBy(() -> {
+            member.getNotification("123456789");
+            return null;
+        });
     }
 
     @Test
@@ -265,7 +267,8 @@
         member.subscribeToNotifications(target, Platform.TEST);
         rule.token().notifyLinkAccounts(username, "BofA", "Bank of America", accountLinkPayloads);
         List<Notification> notification = member.getNotifications();
-        assertThat(member.getNotification(notification.get(0).getId()).getId()).isEqualTo(notification.get(0).getId());
+        assertThat(member.getNotification(notification.get(0).getId()).getId()).isEqualTo(
+                notification.get(0).getId());
     }
 
 }