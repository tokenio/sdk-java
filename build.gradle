apply plugin: 'com.jfrog.artifactory'
apply plugin: 'maven-publish'

buildscript {
    repositories {
        google()
        mavenLocal()
        jcenter()
        maven { url 'https://token.jfrog.io/token/public-gradle-plugins-local/' }
        maven { url 'https://plugins.gradle.org/m2/' }
    }
    dependencies {
        classpath 'io.token.gradle:token-gradle:1.0.86'
        classpath 'net.ltgt.gradle:gradle-apt-plugin:0.9'
        classpath 'com.github.ben-manes:gradle-versions-plugin:0.14.0'
        classpath 'gradle.plugin.nl.javadude.gradle.plugins:license-gradle-plugin:0.13.1'
        classpath 'org.jfrog.buildinfo:build-info-extractor-gradle:4.5.4'
        classpath 'com.android.tools.build:gradle:3.0.1'
        classpath 'com.github.dcendents:android-maven-gradle-plugin:2.0'
        classpath 'com.google.code.gson:gson:2.8.2'
    }
}

allprojects {
    ext {
        ver = [
<<<<<<< HEAD
            tokenProto           : '1.0.488',
            tokenRpc             : '1.0.99',
=======
            tokenProto           : '1.0.484',
            tokenRpc             : '1.0.117',
>>>>>>> 552a1741
            tokenSecurity        : '1.0.40',
            tokenUtil            : '1.0.16',
            rxjava               : '2.1.1',
        ]
    }

    group = 'io.token.sdk'
    version = '1.0.136'
}<|MERGE_RESOLUTION|>--- conflicted
+++ resolved
@@ -24,13 +24,8 @@
 allprojects {
     ext {
         ver = [
-<<<<<<< HEAD
             tokenProto           : '1.0.488',
-            tokenRpc             : '1.0.99',
-=======
-            tokenProto           : '1.0.484',
             tokenRpc             : '1.0.117',
->>>>>>> 552a1741
             tokenSecurity        : '1.0.40',
             tokenUtil            : '1.0.16',
             rxjava               : '2.1.1',
