--- conflicted
+++ resolved
@@ -24,11 +24,7 @@
 allprojects {
     ext {
         ver = [
-<<<<<<< HEAD
-            tokenProto           : '1.0.450',
-=======
             tokenProto           : '1.0.461',
->>>>>>> b1b5b714
             tokenRpc             : '1.0.99',
             tokenSecurity        : '1.0.40',
             tokenUtil            : '1.0.16',
