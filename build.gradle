apply plugin: 'com.jfrog.artifactory'
apply plugin: 'maven-publish'

buildscript {
    repositories {
        google()
        mavenLocal()
        jcenter()
        maven { url 'https://token.jfrog.io/token/public-gradle-plugins-local/' }
        maven { url 'https://plugins.gradle.org/m2/' }
    }
    dependencies {
        classpath 'io.token.gradle:token-gradle:1.1.12'
        classpath 'net.ltgt.gradle:gradle-apt-plugin:0.21'
        classpath 'com.github.ben-manes:gradle-versions-plugin:0.21.0'
        classpath 'gradle.plugin.nl.javadude.gradle.plugins:license-gradle-plugin:0.14.0'
        classpath 'org.jfrog.buildinfo:build-info-extractor-gradle:4.9.7'
        classpath 'com.android.tools.build:gradle:3.4.2'
        classpath 'com.google.code.gson:gson:2.8.5'
    }
}

allprojects {
    ext {
        ver = [
            tokenProto           : '1.11.6',
            tokenRpc             : '2.0.4',
            tokenSecurity        : '1.1.14',
            rxjava               : '2.1.1',
        ]
    }

    group = 'io.token.sdk'
<<<<<<< HEAD
    version = '2.9.9'
=======
    version = '2.10.0'
>>>>>>> 13cad3fc
}<|MERGE_RESOLUTION|>--- conflicted
+++ resolved
@@ -31,9 +31,5 @@
     }
 
     group = 'io.token.sdk'
-<<<<<<< HEAD
-    version = '2.9.9'
-=======
-    version = '2.10.0'
->>>>>>> 13cad3fc
+    version = '2.10.1'
 }