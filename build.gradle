--- conflicted
+++ resolved
@@ -33,9 +33,5 @@
     }
 
     group = 'io.token.sdk'
-<<<<<<< HEAD
-    version = '1.0.148'
-=======
-    version = '1.1.14'
->>>>>>> 109f0891
+    version = '1.1.15'
 }