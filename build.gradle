--- conflicted
+++ resolved
@@ -25,11 +25,7 @@
     }
 
     group = 'io.token.sdk'
-<<<<<<< HEAD
-    version = '1.0.73'
-=======
-    version = '1.0.74'
->>>>>>> 6aac8938
+    version = '1.0.75'
 
     apply plugin: 'io.token.gradle.publish'
 }