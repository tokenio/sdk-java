--- conflicted
+++ resolved
@@ -24,13 +24,8 @@
 allprojects {
     ext {
         ver = [
-<<<<<<< HEAD
             tokenProto           : '1.1.6',
-            tokenRpc             : '1.1.0',
-=======
-            tokenProto           : '1.1.0',
             tokenRpc             : '1.1.4',
->>>>>>> 3f844421
             tokenSecurity        : '1.1.0',
             tokenUtil            : '1.1.0',
             rxjava               : '2.1.1',
@@ -38,5 +33,5 @@
     }
 
     group = 'io.token.sdk'
-    version = '1.1.6'
+    version = '1.1.7'
 }