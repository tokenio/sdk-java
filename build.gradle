buildscript {
    repositories {
        mavenLocal()
        jcenter()
        maven { url 'https://token.jfrog.io/token/public-gradle-plugins-local/' }
        maven { url 'https://plugins.gradle.org/m2/' }
    }
    dependencies {
        classpath 'io.token.gradle:token-gradle:1.0.71'
        classpath 'net.ltgt.gradle:gradle-apt-plugin:0.9'
        classpath 'com.github.ben-manes:gradle-versions-plugin:0.13.0'
        classpath 'gradle.plugin.nl.javadude.gradle.plugins:license-gradle-plugin:0.13.1'
    }
}

allprojects {
    ext {
        ver = [
            tokenProto           : '1.0.369',
            tokenRpc             : '1.0.98',
            tokenSecurity        : '1.0.40',
            tokenUtil            : '1.0.16',
            rxjava               : '2.1.1',
        ]
    }

    group = 'io.token.sdk'
<<<<<<< HEAD
    version = '1.0.61'
=======
    version = '1.0.60'
>>>>>>> 550a8a87

    apply plugin: 'io.token.gradle.lib'
    apply plugin: 'io.token.gradle.publish'
    apply plugin: 'io.token.gradle.version'
}<|MERGE_RESOLUTION|>--- conflicted
+++ resolved
@@ -25,12 +25,8 @@
     }
 
     group = 'io.token.sdk'
-<<<<<<< HEAD
     version = '1.0.61'
-=======
-    version = '1.0.60'
->>>>>>> 550a8a87
-
+    
     apply plugin: 'io.token.gradle.lib'
     apply plugin: 'io.token.gradle.publish'
     apply plugin: 'io.token.gradle.version'
