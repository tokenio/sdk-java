apply plugin: 'com.jfrog.artifactory'
apply plugin: 'maven-publish'

buildscript {
    repositories {
        google()
        mavenLocal()
        jcenter()
        maven { url 'https://token.jfrog.io/token/public-gradle-plugins-local/' }
        maven { url 'https://plugins.gradle.org/m2/' }
    }
    dependencies {
        classpath 'io.token.gradle:token-gradle:1.1.8'
        classpath 'net.ltgt.gradle:gradle-apt-plugin:0.21'
        classpath 'com.github.ben-manes:gradle-versions-plugin:0.14.0'
        classpath 'gradle.plugin.nl.javadude.gradle.plugins:license-gradle-plugin:0.14.0'
        classpath 'org.jfrog.buildinfo:build-info-extractor-gradle:4.5.4'
        classpath 'com.android.tools.build:gradle:3.1.0'
        classpath 'com.github.dcendents:android-maven-gradle-plugin:2.0'
        classpath 'com.google.code.gson:gson:2.8.2'
    }
}

allprojects {
    ext {
        ver = [
            tokenProto           : '1.1.91',
            tokenRpc             : '1.1.41',
            tokenSecurity        : '1.1.6',
            rxjava               : '2.1.1',
        ]
    }

    group = 'io.token.sdk'
<<<<<<< HEAD
    version = '2.0.4-beta-8'
=======
    version = '2.0.4-beta-7'
>>>>>>> 2e3546ab
}<|MERGE_RESOLUTION|>--- conflicted
+++ resolved
@@ -32,9 +32,6 @@
     }
 
     group = 'io.token.sdk'
-<<<<<<< HEAD
+
     version = '2.0.4-beta-8'
-=======
-    version = '2.0.4-beta-7'
->>>>>>> 2e3546ab
 }