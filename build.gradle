apply plugin: 'com.jfrog.artifactory'
apply plugin: 'maven-publish'

buildscript {
    repositories {
        google()
        mavenLocal()
        jcenter()
        maven { url 'https://token.jfrog.io/token/public-gradle-plugins-local/' }
        maven { url 'https://plugins.gradle.org/m2/' }
    }
    dependencies {
        classpath 'io.token.gradle:token-gradle:1.1.0'
        classpath 'net.ltgt.gradle:gradle-apt-plugin:0.9'
        classpath 'com.github.ben-manes:gradle-versions-plugin:0.14.0'
        classpath 'gradle.plugin.nl.javadude.gradle.plugins:license-gradle-plugin:0.14.0'
        classpath 'org.jfrog.buildinfo:build-info-extractor-gradle:4.5.4'
        classpath 'com.android.tools.build:gradle:3.1.0'
        classpath 'com.github.dcendents:android-maven-gradle-plugin:2.0'
        classpath 'com.google.code.gson:gson:2.8.2'
    }
}

allprojects {
    ext {
        ver = [
<<<<<<< HEAD
            tokenProto           : '1.0.500',
            tokenRpc             : '1.0.122',
            tokenSecurity        : '1.0.40',
            tokenUtil            : '1.0.16',
=======
            tokenProto           : '1.1.0',
            tokenRpc             : '1.1.0',
            tokenSecurity        : '1.1.0',
            tokenUtil            : '1.1.0',
>>>>>>> dcf92515
            rxjava               : '2.1.1',
        ]
    }

    group = 'io.token.sdk'
<<<<<<< HEAD
    version = '1.0.148'
=======
    version = '1.1.0'
>>>>>>> dcf92515
}<|MERGE_RESOLUTION|>--- conflicted
+++ resolved
@@ -24,25 +24,14 @@
 allprojects {
     ext {
         ver = [
-<<<<<<< HEAD
-            tokenProto           : '1.0.500',
-            tokenRpc             : '1.0.122',
-            tokenSecurity        : '1.0.40',
-            tokenUtil            : '1.0.16',
-=======
             tokenProto           : '1.1.0',
             tokenRpc             : '1.1.0',
             tokenSecurity        : '1.1.0',
             tokenUtil            : '1.1.0',
->>>>>>> dcf92515
             rxjava               : '2.1.1',
         ]
     }
 
     group = 'io.token.sdk'
-<<<<<<< HEAD
-    version = '1.0.148'
-=======
     version = '1.1.0'
->>>>>>> dcf92515
 }