buildscript {
    repositories {
        mavenLocal()
        jcenter()
        maven { url 'https://token.jfrog.io/token/public-gradle-plugins-local/' }
        maven { url 'https://plugins.gradle.org/m2/' }
    }
    dependencies {
        classpath 'io.token.gradle:token-gradle:1.0.71'
        classpath 'net.ltgt.gradle:gradle-apt-plugin:0.9'
        classpath 'com.github.ben-manes:gradle-versions-plugin:0.13.0'
        classpath 'gradle.plugin.nl.javadude.gradle.plugins:license-gradle-plugin:0.13.1'
    }
}

allprojects {
    ext {
        ver = [
            tokenProto           : '1.0.368',
            tokenRpc             : '1.0.96',
            tokenSecurity        : '1.0.40',
            tokenUtil            : '1.0.16',
            rxjava               : '2.1.1',
        ]
    }

    group = 'io.token.sdk'
<<<<<<< HEAD
    version = '1.0.56-SNAPSHOT'
=======
    version = '1.0.56'
>>>>>>> b07eca27

    apply plugin: 'io.token.gradle.lib'
    apply plugin: 'io.token.gradle.publish'
    apply plugin: 'io.token.gradle.version'
}<|MERGE_RESOLUTION|>--- conflicted
+++ resolved
@@ -25,11 +25,7 @@
     }
 
     group = 'io.token.sdk'
-<<<<<<< HEAD
-    version = '1.0.56-SNAPSHOT'
-=======
-    version = '1.0.56'
->>>>>>> b07eca27
+    version = '1.0.57-SNAPSHOT'
 
     apply plugin: 'io.token.gradle.lib'
     apply plugin: 'io.token.gradle.publish'
