--- conflicted
+++ resolved
@@ -16,11 +16,7 @@
 allprojects {
     ext {
         ver = [
-<<<<<<< HEAD
-            tokenProto           : '1.0.342',
-=======
             tokenProto           : '1.0.344',
->>>>>>> 60aa72a5
             tokenRpc             : '1.0.74',
             tokenSecurity        : '1.0.34',
             tokenUtil            : '1.0.13',
