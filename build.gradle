--- conflicted
+++ resolved
@@ -24,11 +24,7 @@
 allprojects {
     ext {
         ver = [
-<<<<<<< HEAD
-            tokenProto           : '1.0.495',
-=======
             tokenProto           : '1.0.502',
->>>>>>> 23b5fbab
             tokenRpc             : '1.0.122',
             tokenSecurity        : '1.0.40',
             tokenUtil            : '1.0.16',
@@ -37,9 +33,5 @@
     }
 
     group = 'io.token.sdk'
-<<<<<<< HEAD
-    version = '1.0.147'
-=======
-    version = '1.0.149'
->>>>>>> 23b5fbab
+    version = '1.0.150'
 }