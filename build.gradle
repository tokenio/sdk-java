apply plugin: 'com.jfrog.artifactory'
apply plugin: 'maven-publish'

buildscript {
    repositories {
        google()
        mavenLocal()
        jcenter()
        maven { url 'https://token.jfrog.io/token/public-gradle-plugins-local/' }
        maven { url 'https://plugins.gradle.org/m2/' }
    }
    dependencies {
        classpath 'io.token.gradle:token-gradle:1.1.12'
        classpath 'net.ltgt.gradle:gradle-apt-plugin:0.21'
        classpath 'com.github.ben-manes:gradle-versions-plugin:0.21.0'
        classpath 'gradle.plugin.nl.javadude.gradle.plugins:license-gradle-plugin:0.14.0'
        classpath 'org.jfrog.buildinfo:build-info-extractor-gradle:4.9.7'
        classpath 'com.android.tools.build:gradle:3.4.2'
        classpath 'com.google.code.gson:gson:2.8.5'
    }
}

allprojects {
    ext {
        ver = [
<<<<<<< HEAD
            tokenProto           : '1.1.120',
            tokenRpc             : '1.1.45',
            tokenSecurity        : '1.1.13',
=======
            tokenProto           : '1.1.121',
            tokenRpc             : '1.1.44',
            tokenSecurity        : '1.1.7',
>>>>>>> 0a10547d
            rxjava               : '2.1.1',
        ]
    }

    group = 'io.token.sdk'
<<<<<<< HEAD
    version = '2.2.0'
=======
    version = '2.1.9'
>>>>>>> 0a10547d
}<|MERGE_RESOLUTION|>--- conflicted
+++ resolved
@@ -23,23 +23,13 @@
 allprojects {
     ext {
         ver = [
-<<<<<<< HEAD
-            tokenProto           : '1.1.120',
+            tokenProto           : '1.1.121',
             tokenRpc             : '1.1.45',
             tokenSecurity        : '1.1.13',
-=======
-            tokenProto           : '1.1.121',
-            tokenRpc             : '1.1.44',
-            tokenSecurity        : '1.1.7',
->>>>>>> 0a10547d
             rxjava               : '2.1.1',
         ]
     }
 
     group = 'io.token.sdk'
-<<<<<<< HEAD
     version = '2.2.0'
-=======
-    version = '2.1.9'
->>>>>>> 0a10547d
 }