apply plugin: 'com.jfrog.artifactory'
apply plugin: 'maven-publish'

buildscript {
    repositories {
        google()
        mavenLocal()
        jcenter()
        maven { url 'https://token.jfrog.io/token/public-gradle-plugins-local/' }
        maven { url 'https://plugins.gradle.org/m2/' }
    }
    dependencies {
        classpath 'io.token.gradle:token-gradle:1.1.0'
        classpath 'net.ltgt.gradle:gradle-apt-plugin:0.9'
        classpath 'com.github.ben-manes:gradle-versions-plugin:0.14.0'
        classpath 'gradle.plugin.nl.javadude.gradle.plugins:license-gradle-plugin:0.14.0'
        classpath 'org.jfrog.buildinfo:build-info-extractor-gradle:4.5.4'
        classpath 'com.android.tools.build:gradle:3.1.0'
        classpath 'com.github.dcendents:android-maven-gradle-plugin:2.0'
        classpath 'com.google.code.gson:gson:2.8.2'
    }
}

allprojects {
    ext {
        ver = [
            tokenProto           : '1.1.10',
            tokenRpc             : '1.1.4',
            tokenSecurity        : '1.1.0',
            tokenUtil            : '1.1.0',
            rxjava               : '2.1.1',
        ]
    }

    group = 'io.token.sdk'
<<<<<<< HEAD
    version = '1.1.10'
=======
    version = '1.1.9'
>>>>>>> b27c86c3
}<|MERGE_RESOLUTION|>--- conflicted
+++ resolved
@@ -33,9 +33,5 @@
     }
 
     group = 'io.token.sdk'
-<<<<<<< HEAD
     version = '1.1.10'
-=======
-    version = '1.1.9'
->>>>>>> b27c86c3
 }