--- conflicted
+++ resolved
@@ -16,11 +16,7 @@
 allprojects {
     ext {
         ver = [
-<<<<<<< HEAD
-            tokenProto           : '1.0.284',
-=======
             tokenProto           : '1.0.298',
->>>>>>> ae286b3c
             tokenRpc             : '1.0.67',
             tokenSecurity        : '1.0.31',
             tokenUtil            : '1.0.13',
