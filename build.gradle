--- conflicted
+++ resolved
@@ -23,22 +23,13 @@
 allprojects {
     ext {
         ver = [
-<<<<<<< HEAD
             tokenProto           : '1.2.22',
-            tokenRpc             : '1.1.46',
-=======
-            tokenProto           : '1.2.21',
             tokenRpc             : '1.1.48',
->>>>>>> 7830d4f7
             tokenSecurity        : '1.1.14',
             rxjava               : '2.1.1',
         ]
     }
 
     group = 'io.token.sdk'
-<<<<<<< HEAD
-    version = '2.3.6'
-=======
-    version = '2.3.10'
->>>>>>> 7830d4f7
+    version = '2.3.11'
 }